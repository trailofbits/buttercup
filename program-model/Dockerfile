ARG BASE_IMAGE=ubuntu:24.04

FROM $BASE_IMAGE AS base
RUN DEBIAN_FRONTEND=noninteractive apt-get update && apt-get install -y software-properties-common \
    && add-apt-repository ppa:deadsnakes/ppa \
    && apt-get update && apt-get install -y python3.12 curl \
    && rm -rf /var/lib/apt/lists/*
RUN curl -fsSL https://get.docker.com | sh

FROM base AS builder
COPY --from=ghcr.io/astral-sh/uv:0.5.20 /uv /uvx /bin/

ENV UV_LINK_MODE=copy \
    UV_COMPILE_BYTECODE=1 \
    UV_PYTHON_DOWNLOADS=never \
    UV_PYTHON=python3.12

WORKDIR /app

RUN --mount=type=cache,target=/root/.cache/uv \
    --mount=type=bind,source=common/uv.lock,target=/common/uv.lock \
    --mount=type=bind,source=common/pyproject.toml,target=/common/pyproject.toml \
    --mount=type=bind,source=common/README.md,target=/common/README.md \
    --mount=type=bind,source=program-model/uv.lock,target=/app/uv.lock \
    --mount=type=bind,source=program-model/pyproject.toml,target=/app/pyproject.toml \
    --mount=type=bind,source=program-model/README.md,target=/app/README.md \
    cd /app && uv sync --frozen --no-install-project --no-editable

COPY ./common /common
COPY ./program-model /app

RUN --mount=type=cache,target=/root/.cache/uv \
    uv sync --frozen --no-editable

FROM base AS cscope-builder
<<<<<<< HEAD
RUN DEBIAN_FRONTEND=noninteractive apt-get update && apt-get install -y autoconf gcc make bison flex libncurses-dev \
    && rm -rf /var/lib/apt/lists/*
COPY external/aixcc-cscope /cscope
=======
RUN DEBIAN_FRONTEND=noninteractive apt-get update && apt-get install -y autoconf gcc make bison flex libncurses-dev
COPY external/buttercup-cscope /cscope
>>>>>>> b1a558da
RUN cd /cscope && autoreconf -i -s && ./configure && make && make install

FROM base AS runtime
WORKDIR /app

RUN DEBIAN_FRONTEND=noninteractive apt-get update && \
    apt-get install -y codequery libncurses-dev git && \
    rm -rf /var/lib/apt/lists/*

COPY --from=cscope-builder /usr/local/bin/cscope /usr/local/bin/cscope
COPY --from=builder --chown=app:app /app/.venv /app/.venv
COPY common/container-entrypoint.sh /container-entrypoint.sh
ENV PATH=/app/.venv/bin:$PATH

ENTRYPOINT ["/container-entrypoint.sh"]<|MERGE_RESOLUTION|>--- conflicted
+++ resolved
@@ -33,14 +33,9 @@
     uv sync --frozen --no-editable
 
 FROM base AS cscope-builder
-<<<<<<< HEAD
 RUN DEBIAN_FRONTEND=noninteractive apt-get update && apt-get install -y autoconf gcc make bison flex libncurses-dev \
     && rm -rf /var/lib/apt/lists/*
-COPY external/aixcc-cscope /cscope
-=======
-RUN DEBIAN_FRONTEND=noninteractive apt-get update && apt-get install -y autoconf gcc make bison flex libncurses-dev
 COPY external/buttercup-cscope /cscope
->>>>>>> b1a558da
 RUN cd /cscope && autoreconf -i -s && ./configure && make && make install
 
 FROM base AS runtime
