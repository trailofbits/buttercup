--- conflicted
+++ resolved
@@ -74,25 +74,13 @@
 
             if github_pat and github_username and repo_url.startswith("https://github.com/"):
                 # For GitHub repositories, use the PAT for authentication
-<<<<<<< HEAD
-                if repo_url.startswith("https://github.com/"):
-                    # Convert https://github.com/owner/repo.git to https://username:pat@github.com/owner/repo.git
-                    auth_url = repo_url.replace(
+                # Convert https://github.com/owner/repo.git to https://username:pat@github.com/owner/repo.git
+                auth_url = repo_url.replace(
                         "https://github.com/",
                         f"https://{github_username}:{github_pat}@github.com/",
                     )
-                    logger.info("Using authenticated URL for private repository")
-                    clone_url = auth_url
-                else:
-                    clone_url = repo_url
-=======
-                # Convert https://github.com/owner/repo.git to https://username:pat@github.com/owner/repo.git
-                auth_url = repo_url.replace(
-                    "https://github.com/", f"https://{github_username}:{github_pat}@github.com/"
-                )
                 logger.info("Using authenticated URL for private repository")
                 clone_url = auth_url
->>>>>>> e4bb6390
             else:
                 clone_url = repo_url
 
