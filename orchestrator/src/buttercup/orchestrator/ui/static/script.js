--- conflicted
+++ resolved
@@ -404,10 +404,6 @@
 
 // Render tasks list
 function renderTasks() {
-<<<<<<< HEAD
-    const filteredTasks = filterTasksByStatus();
-
-=======
     if (!elements.tasksContainer) {
         console.error('Tasks container not found!');
         return;
@@ -415,7 +411,6 @@
     
     const filteredTasks = filterTasksByStatus(tasks);
     
->>>>>>> 2cd76b30
     if (filteredTasks.length === 0) {
         elements.tasksContainer.innerHTML = `
             <div class="no-data">
@@ -506,15 +501,6 @@
             },
             body: JSON.stringify(exampleTaskData)
         });
-<<<<<<< HEAD
-
-        if (response.ok) {
-            const result = await response.json();
-            showNotification('Example libpng task submitted successfully!', 'success');
-
-            // Refresh dashboard after a short delay
-            setTimeout(loadDashboard, 1000);
-=======
         
         const result = await response.json();
         console.log('Example task submission response:', result);
@@ -539,7 +525,6 @@
                 // Refresh dashboard after a short delay
                 setTimeout(loadDashboard, 1000);
             }
->>>>>>> 2cd76b30
         } else {
             const error = await response.json();
             showNotification(`Error: ${error.message || 'Failed to submit example task'}`, 'error');
@@ -578,17 +563,6 @@
             },
             body: JSON.stringify(taskData)
         });
-<<<<<<< HEAD
-
-        if (response.ok) {
-            const result = await response.json();
-            showNotification('Task submitted successfully!', 'success');
-            elements.taskModal.style.display = 'none';
-            elements.taskForm.reset();
-
-            // Refresh dashboard after a short delay
-            setTimeout(loadDashboard, 1000);
-=======
         
         const result = await response.json();
         console.log('Task submission response:', result);
@@ -617,7 +591,6 @@
                 // Refresh dashboard after a short delay
                 setTimeout(loadDashboard, 1000);
             }
->>>>>>> 2cd76b30
         } else {
             // HTTP error - show error message
             const errorMessage = result.message || result.detail || 'Failed to submit task';
@@ -971,46 +944,12 @@
     const notification = document.createElement('div');
     notification.className = `notification notification-${type}`;
     notification.textContent = message;
-<<<<<<< HEAD
-
-    // Add notification styles if not already added
-    if (!document.querySelector('style[data-notifications]')) {
-        const style = document.createElement('style');
-        style.setAttribute('data-notifications', 'true');
-        style.textContent = `
-            .notification {
-                position: fixed;
-                top: 20px;
-                right: 20px;
-                padding: 1rem 1.5rem;
-                border-radius: 4px;
-                color: white;
-                font-weight: 500;
-                z-index: 2000;
-                animation: slideIn 0.3s ease;
-            }
-            .notification-success { background-color: #4caf50; }
-            .notification-error { background-color: #f44336; }
-            .notification-info { background-color: #2196f3; }
-            @keyframes slideIn {
-                from { transform: translateX(100%); opacity: 0; }
-                to { transform: translateX(0); opacity: 1; }
-            }
-        `;
-        document.head.appendChild(style);
-    }
-
-    document.body.appendChild(notification);
-
-    // Remove notification after 5 seconds
-=======
     
     // Add to notifications container
     const container = document.getElementById('notifications') || document.body;
     container.appendChild(notification);
     
     // Auto-remove after 5 seconds
->>>>>>> 2cd76b30
     setTimeout(() => {
         if (notification.parentNode) {
             notification.remove();
