--- conflicted
+++ resolved
@@ -24,11 +24,7 @@
 @dataclass
 class Scheduler:
     tasks_storage_dir: Path
-<<<<<<< HEAD
-    crs_scratch_dir: Path
-=======
     scratch_dir: Path
->>>>>>> a57f10c7
     redis: Redis | None = None
     sleep_time: float = 1.0
     mock_mode: bool = False
@@ -62,14 +58,8 @@
             (source for source in task.sources if source.source_type == SourceDetail.SourceType.SOURCE_TYPE_REPO), None
         )
         if repo_source is not None:
-<<<<<<< HEAD
             challenge_task = ChallengeTask(self.tasks_storage_dir / task.task_id, "example-libpng")
             if challenge_task.get_source_path().is_dir():
-=======
-            example_libpng_path = Path(f"/tasks_storage/{task.task_id}/src/example-libpng")
-            logger.info(f"Checking if {example_libpng_path} exists")
-            if example_libpng_path.is_dir():
->>>>>>> a57f10c7
                 logger.info(f"Mocking task {task.task_id} / example-libpng")
                 return BuildRequest(
                     package_name="libpng",
@@ -80,10 +70,6 @@
                     task_id=task.task_id,
                     build_type=BUILD_TYPES.FUZZER,
                 )
-<<<<<<< HEAD
-=======
-            logger.info(f"{example_libpng_path} does not exist")
->>>>>>> a57f10c7
 
         raise RuntimeError(f"Couldn't handle task {task.task_id}")
 
