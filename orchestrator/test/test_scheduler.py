--- conflicted
+++ resolved
@@ -15,21 +15,13 @@
 
 @pytest.fixture
 def scheduler(mock_redis, tmp_path):
-<<<<<<< HEAD
-    return Scheduler(tasks_storage_dir=tmp_path, crs_scratch_dir=tmp_path, redis=mock_redis)
-=======
     return Scheduler(tasks_storage_dir=tmp_path, scratch_dir=tmp_path, redis=mock_redis)
->>>>>>> a57f10c7
 
 
 @pytest.mark.skip(reason="Not implemented")
 def test_process_ready_task(scheduler):
     # Create a mock task with example-libpng source
-<<<<<<< HEAD
-    source = SourceDetail(source_type=SourceDetail.SourceType.SOURCE_TYPE_REPO, url="example-libpng")
-=======
     source = SourceDetail(source_type=SourceDetail.SourceType.SOURCE_TYPE_REPO, url="https://github.com/libpng/libpng")
->>>>>>> a57f10c7
     task = Task(task_id="test-task-1", sources=[source])
 
     build_request = scheduler.process_ready_task(task)
@@ -42,11 +34,7 @@
 
 def test_process_ready_task_mock_mode_invalid_source(scheduler):
     # Create a mock task with invalid source
-<<<<<<< HEAD
-    source = SourceDetail(source_type=SourceDetail.SourceType.SOURCE_TYPE_REPO, url="invalid-source")
-=======
     source = SourceDetail(source_type=SourceDetail.SourceType.SOURCE_TYPE_REPO, url="https://github.com/invalid-source")
->>>>>>> a57f10c7
     task = Task(task_id="test-task-2", sources=[source])
 
     with pytest.raises(RuntimeError, match="Couldn't handle task test-task-2"):
