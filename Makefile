# Makefile for Trail of Bits AIxCC Finals CRS

.PHONY: help setup-local setup-azure validate deploy deploy-local deploy-azure test undeploy install-cscope lint lint-component clean-local wait-crs check-crs crs-instance-id status send-integration-task

# Default target
help:
	@echo "Trail of Bits AIxCC Finals CRS - Available Commands:"
	@echo ""
	@echo "Setup:"
	@echo "  setup-local       - Automated local development setup"
	@echo "  setup-azure       - Automated production AKS setup"
	@echo "  validate          - Validate current setup and configuration"
	@echo ""
	@echo "Deployment:"
	@echo "  deploy            - Deploy to current environment (local or azure)"
	@echo "  deploy-local      - Deploy to local Minikube environment"
	@echo "  deploy-azure      - Deploy to production AKS environment"
	@echo ""
	@echo "Status:"
	@echo "  status              - Check the status of the deployment"
	@echo "  crs-instance-id     - Get the CRS instance ID"
	@echo "  download-artifacts  - Download submitted artifacts from the CRS"
	@echo ""
	@echo "Testing:"
	@echo "  send-integration-task  - Run integration-test task"
	@echo "  send-libpng-task  - Run libpng task"
	@echo ""
	@echo "Development:"
	@echo "  install-cscope    - Install cscope tool"
	@echo "  lint              - Lint all Python code"
	@echo "  lint-component    - Lint specific component (e.g., make lint-component COMPONENT=orchestrator)"
	@echo ""
	@echo "Cleanup:"
	@echo "  undeploy          - Remove deployment and clean up resources"
	@echo "  clean-local       - Delete Minikube cluster and remove local config"

# Setup targets
setup-local:
	@echo "Setting up local development environment..."
	./scripts/setup-local.sh

setup-azure:
	@echo "Setting up production AKS environment..."
	./scripts/setup-azure.sh

validate:
	@echo "Validating setup..."
	./scripts/validate-setup.sh

# Deployment targets
deploy:
	@echo "Deploying to current environment..."
	@if [ ! -f external/aixcc-cscope/configure.ac ]; then \
		echo "Error: The git submodules have not been initialized. Run 'git submodule update --init --recursive' first."; \
		exit 1; \
	fi
	cd deployment && make up
	make wait-crs

wait-crs:
	@echo "Waiting for CRS deployment to be ready..."
	@if ! kubectl get namespace $${BUTTERCUP_NAMESPACE:-crs} >/dev/null 2>&1; then \
		echo "Error: CRS namespace not found. Deploy first with 'make deploy'."; \
		exit 1; \
	fi
	@while true; do \
		PENDING=$$(kubectl get pods -n $${BUTTERCUP_NAMESPACE:-crs} --no-headers 2>/dev/null | grep -v 'Completed' | grep -v 'Running' | wc -l); \
		if [ "$$PENDING" -eq 0 ]; then \
			echo "All CRS pods are running."; \
			break; \
		else \
			echo "$$PENDING pods are not yet running. Waiting..."; \
			sleep 5; \
		fi \
	done

check-crs:
	@if ! kubectl get namespace $${BUTTERCUP_NAMESPACE:-crs} >/dev/null 2>&1; then \
		echo "Error: CRS namespace not found. Deploy first with 'make deploy'."; \
		exit 1; \
	fi
	@PENDING=$$(kubectl get pods -n $${BUTTERCUP_NAMESPACE:-crs} --no-headers 2>/dev/null | grep -v 'Completed' | grep -v 'Running' | wc -l); \
	if [ "$$PENDING" -eq 0 ]; then \
		echo "All CRS pods up and running."; \
	else \
		echo "$$PENDING pods are not yet running."; \
	fi


crs-instance-id:
	@echo "Getting CRS instance ID..."
	@if ! kubectl get namespace $${BUTTERCUP_NAMESPACE:-crs} >/dev/null 2>&1; then \
		echo "Error: CRS namespace not found. Deploy first with 'make deploy'."; \
		exit 1; \
	fi
	echo "CRS instance ID: $$(kubectl get configmap -n $${BUTTERCUP_NAMESPACE:-crs} crs-instance-id -o jsonpath='{.data.crs-instance-id}')"

deploy-local:
	@echo "Deploying to local Minikube environment..."
	@if [ ! -f deployment/env ]; then \
		echo "Error: Configuration file not found. Run 'make setup-local' first."; \
		exit 1; \
	fi
	@if [ ! -f external/aixcc-cscope/configure.ac ]; then \
		echo "Error: The git submodules have not been initialized. Run 'git submodule update --init --recursive' first."; \
		exit 1; \
	fi
	cd deployment && make up
	make crs-instance-id
	make wait-crs

deploy-azure:
	@echo "Deploying to production AKS environment..."
	@if [ ! -f deployment/env ]; then \
		echo "Error: Configuration file not found. Run 'make setup-azure' first."; \
		exit 1; \
	fi
	@if [ ! -f external/aixcc-cscope/configure.ac ]; then \
		echo "Error: The git submodules have not been initialized. Run 'git submodule update --init --recursive' first."; \
		exit 1; \
	fi
	cd deployment && make up
	crs_instance_id=$$(make crs-instance-id)
	echo "CRS instance ID: $$crs_instance_id"
	make wait-crs

status:
	@echo "----------PODS------------"
	@kubectl get pods -n $${BUTTERCUP_NAMESPACE:-crs}
	@echo "----------SERVICES--------"
	@kubectl get services -n $${BUTTERCUP_NAMESPACE:-crs}
	@make --no-print-directory check-crs

download-artifacts:
	@echo "Downloading artifacts from the CRS..."
	@if ! kubectl get namespace $${BUTTERCUP_NAMESPACE:-crs} >/dev/null 2>&1; then \
		echo "Error: CRS namespace not found. Deploy first with 'make deploy'."; \
		exit 1; \
	fi
	./scripts/download_artifacts.sh

# Testing targets
send-integration-task:
	@echo "Running integration test task..."
	@if ! kubectl get namespace $${BUTTERCUP_NAMESPACE:-crs} >/dev/null 2>&1; then \
		echo "Error: CRS namespace not found. Deploy first with 'make deploy'."; \
		exit 1; \
	fi
	kubectl port-forward -n $${BUTTERCUP_NAMESPACE:-crs} service/buttercup-ui 31323:1323 &
	@sleep 3
	./orchestrator/scripts/task_integration_test.sh
	pkill -f "kubectl port-forward" || true
	exit 0

send-libpng-task:
	@echo "Running libpng task..."
	@if ! kubectl get namespace $${BUTTERCUP_NAMESPACE:-crs} >/dev/null 2>&1; then \
		echo "Error: CRS namespace not found. Deploy first with 'make deploy'."; \
		exit 1; \
	fi
	kubectl port-forward -n $${BUTTERCUP_NAMESPACE:-crs} service/buttercup-ui 31323:1323 &
	@sleep 3
	./orchestrator/scripts/task_crs.sh
	pkill -f "kubectl port-forward" || true
	exit 0

# Development targets
lint:
	@echo "Linting all Python code..."
	@for component in common orchestrator fuzzer program-model seed-gen patcher; do \
		make --no-print-directory lint-component COMPONENT=$$component; \
	done

# Note: common, patcher, orchestrator, program-model, seed-gen run mypy
lint-component:
	@if [ -z "$(COMPONENT)" ]; then \
		echo "Error: COMPONENT not specified. Usage: make lint-component COMPONENT=<component>"; \
		echo "Available components: common, fuzzer, orchestrator, patcher, program-model, seed-gen"; \
		exit 1; \
	fi
	@echo "Linting $(COMPONENT)..."
	@cd $(COMPONENT) && uv sync -q --all-extras && uv run ruff format --check && uv run ruff check
<<<<<<< HEAD
	@if [ "$(COMPONENT)" = "common" ] || [ "$(COMPONENT)" = "patcher" ] || [ "$(COMPONENT)" = "orchestrator" ] || [ "$(COMPONENT)" = "program-model" ] || [ "$(COMPONENT)" = "fuzzer" ]; then \
=======
	@if [ "$(COMPONENT)" = "common" ] || [ "$(COMPONENT)" = "patcher" ] || [ "$(COMPONENT)" = "orchestrator" ] || [ "$(COMPONENT)" = "program-model" ] || [ "$(COMPONENT)" = "seed-gen" ]; then \
>>>>>>> 7eb017a6
		cd $(COMPONENT) && uv run mypy; \
	fi

reformat:
	@echo "Reformatting all Python code..."
	@for component in common orchestrator fuzzer program-model seed-gen patcher; do \
		make --no-print-directory reformat-component COMPONENT=$$component; \
	done

reformat-component:
	@if [ -z "$(COMPONENT)" ]; then \
		echo "Error: COMPONENT not specified. Usage: make reformat-component COMPONENT=<component>"; \
		echo "Available components: common, fuzzer, orchestrator, patcher, program-model, seed-gen"; \
		exit 1; \
	fi
	@echo "Reformatting $(COMPONENT)..."
	@cd $(COMPONENT) && uv sync -q --all-extras && uv run ruff format && uv run ruff check --fix

# Cleanup targets
undeploy:
	@echo "Cleaning up deployment..."
	cd deployment && make down

clean-local:
	@echo "Cleaning up local environment..."
	minikube delete || true
	rm -f deployment/env

# Additional targets migrated from justfile
install-cscope:
	cd external/aixcc-cscope/ && autoreconf -i -s && ./configure && make && sudo make install

web-ui:
	@echo "Opening web UI..."
	@if ! kubectl get namespace $${BUTTERCUP_NAMESPACE:-crs} >/dev/null 2>&1; then \
		echo "Error: CRS namespace not found. Deploy first with 'make deploy'."; \
		exit 1; \
	fi
	kubectl port-forward -n $${BUTTERCUP_NAMESPACE:-crs} service/buttercup-ui 31323:1323 &
	@sleep 3
	@if command -v xdg-open >/dev/null 2>&1; then \
		xdg-open http://localhost:31323; \
	elif command -v open >/dev/null 2>&1; then \
		open http://localhost:31323; \
	else \
		echo "Please open http://localhost:31323 in your browser."; \
	fi<|MERGE_RESOLUTION|>--- conflicted
+++ resolved
@@ -180,11 +180,7 @@
 	fi
 	@echo "Linting $(COMPONENT)..."
 	@cd $(COMPONENT) && uv sync -q --all-extras && uv run ruff format --check && uv run ruff check
-<<<<<<< HEAD
-	@if [ "$(COMPONENT)" = "common" ] || [ "$(COMPONENT)" = "patcher" ] || [ "$(COMPONENT)" = "orchestrator" ] || [ "$(COMPONENT)" = "program-model" ] || [ "$(COMPONENT)" = "fuzzer" ]; then \
-=======
-	@if [ "$(COMPONENT)" = "common" ] || [ "$(COMPONENT)" = "patcher" ] || [ "$(COMPONENT)" = "orchestrator" ] || [ "$(COMPONENT)" = "program-model" ] || [ "$(COMPONENT)" = "seed-gen" ]; then \
->>>>>>> 7eb017a6
+	@if [ "$(COMPONENT)" = "common" ] || [ "$(COMPONENT)" = "patcher" ] || [ "$(COMPONENT)" = "orchestrator" ] || [ "$(COMPONENT)" = "program-model" ] || [ "$(COMPONENT)" = "seed-gen" ] || [ "$(COMPONENT)" = "fuzzer" ]; then \
 		cd $(COMPONENT) && uv run mypy; \
 	fi
 
