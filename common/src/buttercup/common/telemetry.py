--- conflicted
+++ resolved
@@ -4,29 +4,12 @@
 from enum import Enum
 from typing import Any
 
-<<<<<<< HEAD
 logger = logging.getLogger(__name__)
-=======
-import openlit
-import opentelemetry.attributes
-from langchain_core.prompt_values import ChatPromptValue
-from opentelemetry import trace
-from opentelemetry.trace import Span, Status, StatusCode, Tracer
-
-# Monkey patch the _clean_attribute function to handle ChatPromptValue
-_clean_attribute_orig = opentelemetry.attributes._clean_attribute
-
-
-def _clean_attribute_wrapper(key: str, value: Any, max_len: int | None = None) -> Any:
-    """Wrapper around _clean_attribute to add custom behavior"""
-    if isinstance(value, ChatPromptValue):
-        value = value.to_string()
->>>>>>> 7ab5da64
 
 try:
     import openlit
     from opentelemetry import trace
-    from opentelemetry.trace import Span, Tracer, Status, StatusCode
+    from opentelemetry.trace import Span, Status, StatusCode, Tracer
 
     _opentelemetry_enabled = True
 except ImportError:
