from __future__ import annotations

from dataclasses import dataclass, field
from abc import ABC, abstractmethod
from redis import Redis, RedisError
from google.protobuf.message import Message
from buttercup.common.datastructures.msg_pb2 import (
    BuildRequest,
    BuildOutput,
    Crash,
    TaskDownload,
    TaskReady,
    TaskDelete,
<<<<<<< HEAD
    Patch,
=======
>>>>>>> 6c9396fe
    ConfirmedVulnerability,
)
import logging
from typing import Type, Generic, TypeVar, Literal, overload
import uuid
from enum import Enum
from typing import Any


class QueueNames(str, Enum):
    BUILD = "fuzzer_build_queue"
    BUILD_OUTPUT = "fuzzer_build_output_queue"
    CRASH = "fuzzer_crash_queue"
    UNIQUE_VULNERABILITIES = "unique_vulnerabilities_queue"
    CONFIRMED_VULNERABILITIES = "confirmed_vulnerabilities_queue"
    DOWNLOAD_TASKS = "orchestrator_download_tasks_queue"
    READY_TASKS = "tasks_ready_queue"
    DELETE_TASK = "orchestrator_delete_task_queue"
    PATCHES = "patches_queue"


class GroupNames(str, Enum):
    BUILDER_BOT = "build_bot_consumers"
    ORCHESTRATOR = "orchestrator_group"
    DOWNLOAD_TASKS = "orchestrator_download_tasks_group"
    SCHEDULER_READY_TASKS = "scheduler_ready_tasks_group"
    SCHEDULER_DELETE_TASK = "scheduler_delete_task_group"
    PATCHER = "patcher_group"
    SCHEDULER_BUILD_OUTPUT = "scheduler_build_output_group"
    UNIQUE_VULNERABILITIES = "unique_vulnerabilities_group"
    CONFIRMED_VULNERABILITIES = "confirmed_vulnerabilities_group"


class HashNames(str, Enum):
    TASKS_REGISTRY = "tasks_registry"


BUILD_TASK_TIMEOUT_MS = 15 * 60 * 1000
BUILD_OUTPUT_TASK_TIMEOUT_MS = 3 * 60 * 1000
DOWNLOAD_TASK_TIMEOUT_MS = 10 * 60 * 1000
READY_TASK_TIMEOUT_MS = 3 * 60 * 1000
DELETE_TASK_TIMEOUT_MS = 5 * 60 * 1000
CRASH_TASK_TIMEOUT_MS = 10 * 60 * 1000
<<<<<<< HEAD
PATCH_TASK_TIMEOUT_MS = 10 * 60 * 1000
UNIQUE_VULNERABILITIES_TASK_TIMEOUT_MS = 10 * 60 * 1000
CONFIRMED_VULNERABILITIES_TASK_TIMEOUT_MS = 10 * 60 * 1000

=======
UNIQUE_VULNERABILITIES_TASK_TIMEOUT_MS = 10 * 60 * 1000
CONFIRMED_VULNERABILITIES_TASK_TIMEOUT_MS = 10 * 60 * 1000
>>>>>>> 6c9396fe
logger = logging.getLogger(__name__)


class Queue(ABC):
    def __init__(self):
        pass

    @abstractmethod
    def pop(self): ...

    def push(self, _): ...

    @abstractmethod
    def __iter__(self): ...


class SerializationDeserializationQueue(Queue):
    def __init__(self, subq: Queue, msg_builder):
        super().__init__()
        self.subq = subq
        self.msg_builder = msg_builder

    def push(self, it: Message):
        if not it.IsInitialized():
            logger.error("Uninitialized field in protobuf object")

        bts = it.SerializeToString()
        self.subq.push(bts)

    def pop(self):
        maybe_bts = self.subq.pop()
        if maybe_bts is None:
            return None

        msg = self.msg_builder()
        msg.ParseFromString(maybe_bts)
        print("parsing message")
        return msg

    def __iter__(self):
        for it in iter(self.subq):
            msg = self.msg_builder()
            msg.ParseFromString(it)
            print(msg, type(msg))
            yield msg


class QueueIterMixin:
    def __init__(self, qname: str, redis: Redis):
        self.qname = qname
        self.redis = redis

    def __iter__(self):
        return iter(self.redis.lrange(self.qname, 0, -1))


class NormalQueue(QueueIterMixin, Queue):
    def __init__(self, qname: str, redis: Redis):
        super().__init__(qname, redis)
        self.qname = qname
        self.redis = redis

    def push(self, it):
        self.redis.lpush(self.qname, it)

    def pop(self):
        return self.redis.rpop(self.qname)

    def __iter__(self):
        return super().__iter__()


# Type variable for protobuf Message subclasses
# Used for type-hinting of reliable queue items
MsgType = TypeVar("MsgType", bound=Message)


@dataclass
class RQItem(Generic[MsgType]):
    """
    A single item in a reliable queue.
    """

    item_id: str
    deserialized: MsgType


@dataclass
class ReliableQueue(Generic[MsgType]):
    """
    A queue that is reliable and can be used to process tasks in a distributed environment.
    """

    redis: Redis
    queue_name: str
    msg_builder: Type[MsgType]
    group_name: str | None = None
    task_timeout_ms: int = 180000
    reader_name: str | None = None
    last_stream_id: str | None = ">"
    block_time: int | None = 200

    INAME = b"item"

    def __post_init__(self) -> None:
        if self.reader_name is None:
            self.reader_name = f"rqueue_{str(uuid.uuid4())}"

        if self.group_name is not None:
            # Create consumer group if it doesn't exist
            try:
                self.redis.xgroup_create(self.queue_name, self.group_name, mkstream=True)
            except RedisError:
                # Group may already exist
                pass

    def size(self) -> int:
        return self.redis.xlen(self.queue_name)

    def push(self, item: MsgType) -> None:
        bts = item.SerializeToString()
        self.redis.xadd(self.queue_name, {self.INAME: bts})

    def _ensure_group_name(func):
        def wrapper(self, *args, **kwargs):
            if self.group_name is None:
                raise ValueError("group_name must be set for this operation")
            return func(self, *args, **kwargs)

        return wrapper

    @_ensure_group_name
    def pop(self) -> RQItem[MsgType] | None:
        streams_items = self.redis.xreadgroup(
            self.group_name,
            self.reader_name,
            {self.queue_name: self.last_stream_id},
            block=self.block_time,
            count=1,
        )
        # Redis xreadgroup returns a list of [stream_name, [(message_id, {field: value})]]
        if streams_items is None or len(streams_items) == 0:
            # No message found in the pending/regular queue for this reader.
            # Try to autoclaim a message
            res = self.redis.xautoclaim(
                self.queue_name,
                self.group_name,
                self.reader_name,
                min_idle_time=self.task_timeout_ms,
                count=1,
            )
            if res is None or len(res[1]) == 0:
                return None

            stream_item = res[1]
        else:
            stream_item = streams_items[0][1]

        if len(stream_item) == 0 and self.last_stream_id != ">":
            # If the queue was created with a last_stream_id that is not `>`, it
            # means the pending items for this reader were desired. In case
            # that's the case and no items were found in the pending queue, look
            # at new messages
            self.last_stream_id = ">"
            return self.pop()

        # Extract message ID and data
        message_id = stream_item[0][0]
        message_data = stream_item[0][1]

        # Create and parse protobuf message
        msg = self.msg_builder()
        msg.ParseFromString(message_data[self.INAME])

        return RQItem[MsgType](item_id=message_id, deserialized=msg)

    @_ensure_group_name
    def ack_item(self, item_id: str) -> None:
        self.redis.xack(self.queue_name, self.group_name, item_id)

    @_ensure_group_name
    def claim_item(self, item_id: str, min_idle_time: int = 0) -> None:
        self.redis.xclaim(self.queue_name, self.group_name, self.reader_name, min_idle_time, [item_id])


@dataclass
class QueueConfig:
    queue_name: QueueNames
    msg_builder: Type[MsgType]
    task_timeout_ms: int
    group_names: list[GroupNames] = field(default_factory=list)


@dataclass
class QueueFactory:
    """Factory for creating common reliable queues"""

    redis: Redis
    _config: dict[QueueNames, QueueConfig] = field(
        default_factory=lambda: {
            QueueNames.BUILD: QueueConfig(
                QueueNames.BUILD,
                BuildRequest,
                BUILD_TASK_TIMEOUT_MS,
                [GroupNames.BUILDER_BOT],
            ),
            QueueNames.BUILD_OUTPUT: QueueConfig(
                QueueNames.BUILD_OUTPUT,
                BuildOutput,
                BUILD_OUTPUT_TASK_TIMEOUT_MS,
                [GroupNames.ORCHESTRATOR, GroupNames.SCHEDULER_BUILD_OUTPUT],
            ),
            QueueNames.DOWNLOAD_TASKS: QueueConfig(
                QueueNames.DOWNLOAD_TASKS,
                TaskDownload,
                DOWNLOAD_TASK_TIMEOUT_MS,
                [GroupNames.DOWNLOAD_TASKS],
            ),
            QueueNames.READY_TASKS: QueueConfig(
                QueueNames.READY_TASKS,
                TaskReady,
                READY_TASK_TIMEOUT_MS,
                [GroupNames.SCHEDULER_READY_TASKS],
            ),
            QueueNames.CRASH: QueueConfig(
                QueueNames.CRASH,
                Crash,
                CRASH_TASK_TIMEOUT_MS,
                [GroupNames.ORCHESTRATOR],
            ),
            QueueNames.UNIQUE_VULNERABILITIES: QueueConfig(
                QueueNames.UNIQUE_VULNERABILITIES,
                Crash,
                UNIQUE_VULNERABILITIES_TASK_TIMEOUT_MS,
<<<<<<< HEAD
                [GroupNames.ORCHESTRATOR],
=======
                [GroupNames.UNIQUE_VULNERABILITIES],
>>>>>>> 6c9396fe
            ),
            QueueNames.CONFIRMED_VULNERABILITIES: QueueConfig(
                QueueNames.CONFIRMED_VULNERABILITIES,
                ConfirmedVulnerability,
                CONFIRMED_VULNERABILITIES_TASK_TIMEOUT_MS,
<<<<<<< HEAD
                [GroupNames.PATCHER],
=======
                [GroupNames.CONFIRMED_VULNERABILITIES],
>>>>>>> 6c9396fe
            ),
            QueueNames.DELETE_TASK: QueueConfig(
                QueueNames.DELETE_TASK,
                TaskDelete,
                DELETE_TASK_TIMEOUT_MS,
                [GroupNames.SCHEDULER_DELETE_TASK],
            ),
            QueueNames.PATCHES: QueueConfig(
                QueueNames.PATCHES,
                Patch,
                PATCH_TASK_TIMEOUT_MS,
                [],
            ),
        }
    )

    @overload
    def create(
        self, queue_name: Literal[QueueNames.BUILD], group_name: GroupNames, **kwargs: Any
    ) -> ReliableQueue[BuildRequest]: ...

    @overload
    def create(
        self, queue_name: Literal[QueueNames.BUILD_OUTPUT], group_name: GroupNames, **kwargs: Any
    ) -> ReliableQueue[BuildOutput]: ...

    @overload
    def create(
        self, queue_name: Literal[QueueNames.DOWNLOAD_TASKS], group_name: GroupNames, **kwargs: Any
    ) -> ReliableQueue[TaskDownload]: ...

    @overload
    def create(
        self, queue_name: Literal[QueueNames.READY_TASKS], group_name: GroupNames, **kwargs: Any
    ) -> ReliableQueue[TaskReady]: ...

    @overload
    def create(
        self, queue_name: Literal[QueueNames.DELETE_TASK], group_name: GroupNames, **kwargs: Any
    ) -> ReliableQueue[TaskDelete]: ...

    @overload
    def create(
        self, queue_name: Literal[QueueNames.PATCHES], group_name: GroupNames, **kwargs: Any
    ) -> ReliableQueue[Patch]: ...

    def create(
        self, queue_name: QueueNames, group_name: GroupNames | None = None, **kwargs: Any
    ) -> ReliableQueue[MsgType]:
        if queue_name not in self._config:
            raise ValueError(f"Invalid queue name: {queue_name}")

        config = self._config[queue_name]
        queue_args = {
            "redis": self.redis,
            "queue_name": config.queue_name,
            "msg_builder": config.msg_builder,
            "task_timeout_ms": config.task_timeout_ms,
        }
        if group_name is not None:
            if group_name not in config.group_names:
                raise ValueError(f"Invalid group name: {group_name}")

            queue_args["group_name"] = group_name

        queue_args.update(kwargs)
        return ReliableQueue(**queue_args)


@dataclass
class FuzzConfiguration:
    corpus_dir: str
    target_path: str
    engine: str
    sanitizer: str


@dataclass
class BuildConfiguration:
    project_id: str
    engine: str
    sanitizer: str
    source_path: str | None<|MERGE_RESOLUTION|>--- conflicted
+++ resolved
@@ -11,10 +11,7 @@
     TaskDownload,
     TaskReady,
     TaskDelete,
-<<<<<<< HEAD
     Patch,
-=======
->>>>>>> 6c9396fe
     ConfirmedVulnerability,
 )
 import logging
@@ -42,7 +39,6 @@
     DOWNLOAD_TASKS = "orchestrator_download_tasks_group"
     SCHEDULER_READY_TASKS = "scheduler_ready_tasks_group"
     SCHEDULER_DELETE_TASK = "scheduler_delete_task_group"
-    PATCHER = "patcher_group"
     SCHEDULER_BUILD_OUTPUT = "scheduler_build_output_group"
     UNIQUE_VULNERABILITIES = "unique_vulnerabilities_group"
     CONFIRMED_VULNERABILITIES = "confirmed_vulnerabilities_group"
@@ -58,15 +54,10 @@
 READY_TASK_TIMEOUT_MS = 3 * 60 * 1000
 DELETE_TASK_TIMEOUT_MS = 5 * 60 * 1000
 CRASH_TASK_TIMEOUT_MS = 10 * 60 * 1000
-<<<<<<< HEAD
 PATCH_TASK_TIMEOUT_MS = 10 * 60 * 1000
 UNIQUE_VULNERABILITIES_TASK_TIMEOUT_MS = 10 * 60 * 1000
 CONFIRMED_VULNERABILITIES_TASK_TIMEOUT_MS = 10 * 60 * 1000
 
-=======
-UNIQUE_VULNERABILITIES_TASK_TIMEOUT_MS = 10 * 60 * 1000
-CONFIRMED_VULNERABILITIES_TASK_TIMEOUT_MS = 10 * 60 * 1000
->>>>>>> 6c9396fe
 logger = logging.getLogger(__name__)
 
 
@@ -301,21 +292,13 @@
                 QueueNames.UNIQUE_VULNERABILITIES,
                 Crash,
                 UNIQUE_VULNERABILITIES_TASK_TIMEOUT_MS,
-<<<<<<< HEAD
-                [GroupNames.ORCHESTRATOR],
-=======
                 [GroupNames.UNIQUE_VULNERABILITIES],
->>>>>>> 6c9396fe
             ),
             QueueNames.CONFIRMED_VULNERABILITIES: QueueConfig(
                 QueueNames.CONFIRMED_VULNERABILITIES,
                 ConfirmedVulnerability,
                 CONFIRMED_VULNERABILITIES_TASK_TIMEOUT_MS,
-<<<<<<< HEAD
-                [GroupNames.PATCHER],
-=======
                 [GroupNames.CONFIRMED_VULNERABILITIES],
->>>>>>> 6c9396fe
             ),
             QueueNames.DELETE_TASK: QueueConfig(
                 QueueNames.DELETE_TASK,
