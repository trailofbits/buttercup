from __future__ import annotations

from dataclasses import dataclass, field
from abc import ABC, abstractmethod
from redis import Redis, RedisError
from google.protobuf.message import Message
from buttercup.common.datastructures.msg_pb2 import (
    BuildRequest,
    BuildOutput,
    Crash,
    TaskDownload,
    TaskReady,
    TaskDelete,
)
<<<<<<< HEAD
from buttercup.common.datastructures.orchestrator_pb2 import (
    TaskDownload,
    TaskReady,
    TaskDelete,
    TaskVulnerability,
    Patch,
)
=======
>>>>>>> b4bbe309
import logging
from typing import Type, Generic, TypeVar, Literal, overload
import uuid
from enum import Enum
from typing import Any


class QueueNames(str, Enum):
    BUILD = "fuzzer_build_queue"
    BUILD_OUTPUT = "fuzzer_build_output_queue"
    CRASH = "fuzzer_crash_queue"
    DOWNLOAD_TASKS = "orchestrator_download_tasks_queue"
    READY_TASKS = "tasks_ready_queue"
    DELETE_TASK = "orchestrator_delete_task_queue"
    ACCEPTED_VULNERABILITIES = "accepted_vulnerabilities_queue"
    PATCHES = "patches_queue"


class GroupNames(str, Enum):
    BUILDER_BOT = "build_bot_consumers"
    ORCHESTRATOR = "orchestrator_group"
    DOWNLOAD_TASKS = "orchestrator_download_tasks_group"
    SCHEDULER_READY_TASKS = "scheduler_ready_tasks_group"
    SCHEDULER_DELETE_TASK = "scheduler_delete_task_group"
<<<<<<< HEAD
    PATCHER_ACCEPTED_VULNERABILITIES = "patcher_accepted_vulnerabilities_group"
    PATCHER_PATCHES = "patcher_patches_group"
=======
    SCHEDULER_BUILD_OUTPUT = "scheduler_build_output_group"
>>>>>>> b4bbe309


class HashNames(str, Enum):
    TASKS_REGISTRY = "tasks_registry"


BUILD_TASK_TIMEOUT_MS = 15 * 60 * 1000
BUILD_OUTPUT_TASK_TIMEOUT_MS = 3 * 60 * 1000
DOWNLOAD_TASK_TIMEOUT_MS = 10 * 60 * 1000
READY_TASK_TIMEOUT_MS = 3 * 60 * 1000
DELETE_TASK_TIMEOUT_MS = 5 * 60 * 1000
CRASH_TASK_TIMEOUT_MS = 10 * 60 * 1000
VULNERABILITY_TASK_TIMEOUT_MS = 10 * 60 * 1000
PATCH_TASK_TIMEOUT_MS = 10 * 60 * 1000

logger = logging.getLogger(__name__)


class Queue(ABC):
    def __init__(self):
        pass

    @abstractmethod
    def pop(self): ...

    def push(self, _): ...

    @abstractmethod
    def __iter__(self): ...


class SerializationDeserializationQueue(Queue):
    def __init__(self, subq: Queue, msg_builder):
        super().__init__()
        self.subq = subq
        self.msg_builder = msg_builder

    def push(self, it: Message):
        if not it.IsInitialized():
            logger.error("Uninitialized field in protobuf object")

        bts = it.SerializeToString()
        self.subq.push(bts)

    def pop(self):
        maybe_bts = self.subq.pop()
        if maybe_bts is None:
            return None

        msg = self.msg_builder()
        msg.ParseFromString(maybe_bts)
        print("parsing message")
        return msg

    def __iter__(self):
        for it in iter(self.subq):
            msg = self.msg_builder()
            msg.ParseFromString(it)
            print(msg, type(msg))
            yield msg


class QueueIterMixin:
    def __init__(self, qname: str, redis: Redis):
        self.qname = qname
        self.redis = redis

    def __iter__(self):
        return iter(self.redis.lrange(self.qname, 0, -1))


class NormalQueue(QueueIterMixin, Queue):
    def __init__(self, qname: str, redis: Redis):
        super().__init__(qname, redis)
        self.qname = qname
        self.redis = redis

    def push(self, it):
        self.redis.lpush(self.qname, it)

    def pop(self):
        return self.redis.rpop(self.qname)

    def __iter__(self):
        return super().__iter__()


# Type variable for protobuf Message subclasses
# Used for type-hinting of reliable queue items
MsgType = TypeVar("MsgType", bound=Message)


@dataclass
class RQItem(Generic[MsgType]):
    """
    A single item in a reliable queue.
    """

    item_id: str
    deserialized: MsgType


@dataclass
class ReliableQueue(Generic[MsgType]):
    """
    A queue that is reliable and can be used to process tasks in a distributed environment.
    """

    redis: Redis
    queue_name: str
    msg_builder: Type[MsgType]
    group_name: str | None = None
    task_timeout_ms: int = 180000
    reader_name: str | None = None
    last_stream_id: str | None = ">"
    block_time: int | None = 200

    INAME = b"item"

    def __post_init__(self) -> None:
        if self.reader_name is None:
            self.reader_name = f"rqueue_{str(uuid.uuid4())}"

        if self.group_name is not None:
            # Create consumer group if it doesn't exist
            try:
                self.redis.xgroup_create(self.queue_name, self.group_name, mkstream=True)
            except RedisError:
                # Group may already exist
                pass

    def size(self) -> int:
        return self.redis.xlen(self.queue_name)

    def push(self, item: MsgType) -> None:
        bts = item.SerializeToString()
        self.redis.xadd(self.queue_name, {self.INAME: bts})

    def _ensure_group_name(func):
        def wrapper(self, *args, **kwargs):
            if self.group_name is None:
                raise ValueError("group_name must be set for this operation")
            return func(self, *args, **kwargs)

        return wrapper

    @_ensure_group_name
    def pop(self) -> RQItem[MsgType] | None:
        streams_items = self.redis.xreadgroup(
            self.group_name,
            self.reader_name,
            {self.queue_name: self.last_stream_id},
            block=self.block_time,
            count=1,
        )
        # Redis xreadgroup returns a list of [stream_name, [(message_id, {field: value})]]
        if streams_items is None or len(streams_items) == 0:
            # No message found in the pending/regular queue for this reader.
            # Try to autoclaim a message
            res = self.redis.xautoclaim(
                self.queue_name,
                self.group_name,
                self.reader_name,
                min_idle_time=self.task_timeout_ms,
                count=1,
            )
            if res is None or len(res[1]) == 0:
                return None

            stream_item = res[1]
        else:
            stream_item = streams_items[0][1]

        if len(stream_item) == 0 and self.last_stream_id != ">":
            # If the queue was created with a last_stream_id that is not `>`, it
            # means the pending items for this reader were desired. In case
            # that's the case and no items were found in the pending queue, look
            # at new messages
            self.last_stream_id = ">"
            return self.pop()

        # Extract message ID and data
        message_id = stream_item[0][0]
        message_data = stream_item[0][1]

        # Create and parse protobuf message
        msg = self.msg_builder()
        msg.ParseFromString(message_data[self.INAME])

        return RQItem[MsgType](item_id=message_id, deserialized=msg)

    @_ensure_group_name
    def ack_item(self, item_id: str) -> None:
        self.redis.xack(self.queue_name, self.group_name, item_id)

    @_ensure_group_name
    def claim_item(self, item_id: str, min_idle_time: int = 0) -> None:
        self.redis.xclaim(self.queue_name, self.group_name, self.reader_name, min_idle_time, [item_id])


@dataclass
class QueueConfig:
    queue_name: QueueNames
    msg_builder: Type[MsgType]
    task_timeout_ms: int
    group_names: list[GroupNames] = field(default_factory=list)


@dataclass
class QueueFactory:
    """Factory for creating common reliable queues"""

    redis: Redis
    _config: dict[QueueNames, QueueConfig] = field(
        default_factory=lambda: {
            QueueNames.BUILD: QueueConfig(
                QueueNames.BUILD,
                BuildRequest,
                BUILD_TASK_TIMEOUT_MS,
                [GroupNames.BUILDER_BOT],
            ),
            QueueNames.BUILD_OUTPUT: QueueConfig(
                QueueNames.BUILD_OUTPUT,
                BuildOutput,
                BUILD_OUTPUT_TASK_TIMEOUT_MS,
                [GroupNames.ORCHESTRATOR, GroupNames.SCHEDULER_BUILD_OUTPUT],
            ),
            QueueNames.DOWNLOAD_TASKS: QueueConfig(
                QueueNames.DOWNLOAD_TASKS,
                TaskDownload,
                DOWNLOAD_TASK_TIMEOUT_MS,
                [GroupNames.DOWNLOAD_TASKS],
            ),
            QueueNames.READY_TASKS: QueueConfig(
                QueueNames.READY_TASKS,
                TaskReady,
                READY_TASK_TIMEOUT_MS,
                [GroupNames.SCHEDULER_READY_TASKS],
            ),
            QueueNames.CRASH: QueueConfig(
                QueueNames.CRASH,
                Crash,
                CRASH_TASK_TIMEOUT_MS,
                [GroupNames.ORCHESTRATOR],
            ),
            QueueNames.DELETE_TASK: QueueConfig(
                QueueNames.DELETE_TASK,
                TaskDelete,
                DELETE_TASK_TIMEOUT_MS,
                [GroupNames.SCHEDULER_DELETE_TASK],
            ),
            QueueNames.ACCEPTED_VULNERABILITIES: QueueConfig(
                QueueNames.ACCEPTED_VULNERABILITIES,
                TaskVulnerability,
                VULNERABILITY_TASK_TIMEOUT_MS,
                [GroupNames.PATCHER_ACCEPTED_VULNERABILITIES],
            ),
            QueueNames.PATCHES: QueueConfig(
                QueueNames.PATCHES,
                Patch,
                PATCH_TASK_TIMEOUT_MS,
                [GroupNames.PATCHER_PATCHES],
            ),
        }
    )

    @overload
    def create(
        self, queue_name: Literal[QueueNames.BUILD], group_name: GroupNames, **kwargs: Any
    ) -> ReliableQueue[BuildRequest]: ...

    @overload
    def create(
        self, queue_name: Literal[QueueNames.BUILD_OUTPUT], group_name: GroupNames, **kwargs: Any
    ) -> ReliableQueue[BuildOutput]: ...

    @overload
    def create(
        self, queue_name: Literal[QueueNames.DOWNLOAD_TASKS], group_name: GroupNames, **kwargs: Any
    ) -> ReliableQueue[TaskDownload]: ...

    @overload
    def create(
        self, queue_name: Literal[QueueNames.READY_TASKS], group_name: GroupNames, **kwargs: Any
    ) -> ReliableQueue[TaskReady]: ...

    @overload
    def create(
        self, queue_name: Literal[QueueNames.DELETE_TASK], group_name: GroupNames, **kwargs: Any
    ) -> ReliableQueue[TaskDelete]: ...

    @overload
    def create(
        self, queue_name: Literal[QueueNames.ACCEPTED_VULNERABILITIES], group_name: GroupNames, **kwargs: Any
    ) -> ReliableQueue[TaskVulnerability]: ...

    @overload
    def create(
        self, queue_name: Literal[QueueNames.PATCHES], group_name: GroupNames, **kwargs: Any
    ) -> ReliableQueue[Patch]: ...

    def create(
        self, queue_name: QueueNames, group_name: GroupNames | None = None, **kwargs: Any
    ) -> ReliableQueue[MsgType]:
        if queue_name not in self._config:
            raise ValueError(f"Invalid queue name: {queue_name}")

        config = self._config[queue_name]
        queue_args = {
            "redis": self.redis,
            "queue_name": config.queue_name,
            "msg_builder": config.msg_builder,
            "task_timeout_ms": config.task_timeout_ms,
        }
        if group_name is not None:
            if group_name not in config.group_names:
                raise ValueError(f"Invalid group name: {group_name}")

            queue_args["group_name"] = group_name

        queue_args.update(kwargs)
        return ReliableQueue(**queue_args)


@dataclass
class FuzzConfiguration:
    corpus_dir: str
    target_path: str
    engine: str
    sanitizer: str


@dataclass
class BuildConfiguration:
    project_id: str
    engine: str
    sanitizer: str
    source_path: str | None<|MERGE_RESOLUTION|>--- conflicted
+++ resolved
@@ -11,17 +11,9 @@
     TaskDownload,
     TaskReady,
     TaskDelete,
-)
-<<<<<<< HEAD
-from buttercup.common.datastructures.orchestrator_pb2 import (
-    TaskDownload,
-    TaskReady,
-    TaskDelete,
     TaskVulnerability,
     Patch,
 )
-=======
->>>>>>> b4bbe309
 import logging
 from typing import Type, Generic, TypeVar, Literal, overload
 import uuid
@@ -46,12 +38,9 @@
     DOWNLOAD_TASKS = "orchestrator_download_tasks_group"
     SCHEDULER_READY_TASKS = "scheduler_ready_tasks_group"
     SCHEDULER_DELETE_TASK = "scheduler_delete_task_group"
-<<<<<<< HEAD
     PATCHER_ACCEPTED_VULNERABILITIES = "patcher_accepted_vulnerabilities_group"
     PATCHER_PATCHES = "patcher_patches_group"
-=======
     SCHEDULER_BUILD_OUTPUT = "scheduler_build_output_group"
->>>>>>> b4bbe309
 
 
 class HashNames(str, Enum):
