import os

<<<<<<< HEAD
try:
    from opentelemetry._logs import set_logger_provider

    if os.environ.get("OTEL_EXPORTER_OTLP_PROTOCOL") == "grpc":
        from opentelemetry.exporter.otlp.proto.grpc._log_exporter import OTLPLogExporter
    else:
        from opentelemetry.exporter.otlp.proto.http._log_exporter import OTLPLogExporter  # type: ignore

    from opentelemetry.sdk._logs import LoggerProvider, LoggingHandler
    from opentelemetry.sdk._logs.export import BatchLogRecordProcessor
    from opentelemetry.sdk.resources import Resource

    _opentelemetry_enabled = True
except ImportError:
    _opentelemetry_enabled = False

=======
from opentelemetry._logs import set_logger_provider

if os.environ.get("OTEL_EXPORTER_OTLP_PROTOCOL") == "grpc":
    from opentelemetry.exporter.otlp.proto.grpc._log_exporter import OTLPLogExporter
else:
    from opentelemetry.exporter.otlp.proto.http._log_exporter import OTLPLogExporter  # type: ignore

import logging
import tempfile

from opentelemetry.sdk._logs import LoggerProvider, LoggingHandler
from opentelemetry.sdk._logs.export import BatchLogRecordProcessor
from opentelemetry.sdk.resources import Resource

>>>>>>> 7ab5da64
from buttercup.common.telemetry import crs_instance_id, service_instance_id

_is_initialized = False
PACKAGE_LOGGER_NAME = "buttercup"


class MaxLengthFormatter(logging.Formatter):
    def __init__(self, max_length: int | None = None):
        super().__init__("%(asctime)s - %(name)s - %(levelname)s - %(message)s")
        self.max_length = max_length

    def format(self, record: logging.LogRecord) -> str:
        msg = super().format(record)
        if self.max_length:
            msg = msg[: self.max_length]
        return msg


def setup_package_logger(
    application_name: str,
    logger_name: str,
    log_level: str = "info",
    max_line_length: int | None = None,
) -> logging.Logger:
    global _is_initialized

    if not _is_initialized:
        # Clear any existing handlers to avoid duplicates
        root = logging.getLogger()
        if root.handlers:
            for handler in root.handlers:
                root.removeHandler(handler)

        # Create resource with service and environment information
<<<<<<< HEAD
=======
        resource = Resource.create(
            attributes={
                "service.name": application_name,
                "service.instance.id": service_instance_id,
                "crs.instance.id": crs_instance_id,
            },
        )

        # Initialize the LoggerProvider with the created resource.
        logger_provider = LoggerProvider(resource=resource)

        # Configure the span exporter and processor based on whether the endpoint is effectively set.
>>>>>>> 7ab5da64
        otlp_handler = None
        if _opentelemetry_enabled:
            resource = Resource.create(
                attributes={
                    "service.name": application_name,
                    "service.instance.id": service_instance_id,
                    "crs.instance.id": crs_instance_id,
                }
            )

            # Initialize the LoggerProvider with the created resource.
            logger_provider = LoggerProvider(resource=resource)

            # Configure the span exporter and processor based on whether the endpoint is effectively set.
            if os.getenv("OTEL_EXPORTER_OTLP_ENDPOINT"):
                set_logger_provider(logger_provider)
                exporter = OTLPLogExporter()

                # add the batch processors to the trace provider
                logger_provider.add_log_record_processor(BatchLogRecordProcessor(exporter))
                otlp_handler = LoggingHandler(level=logging.DEBUG, logger_provider=logger_provider)

        persistent_log_dir = os.getenv("PERSISTENT_LOG_DIR", None)

        handlers: list[logging.Handler] = [
            logging.StreamHandler(),
            logging.FileHandler(os.path.join(tempfile.gettempdir(), f"{logger_name}.log")),
        ]
        if persistent_log_dir:
            if not os.path.exists(persistent_log_dir):
                os.makedirs(persistent_log_dir, exist_ok=True)

            handlers.append(logging.FileHandler(os.path.join(persistent_log_dir, f"{logger_name}.log")))

        if otlp_handler:
            handlers.append(otlp_handler)

        for handler in handlers:
            handler.setFormatter(MaxLengthFormatter(max_length=max_line_length))

        # Configure root logger
        logging.basicConfig(
            handlers=handlers,
        )

        _package_logger = logging.getLogger(PACKAGE_LOGGER_NAME)
        _package_logger.setLevel(log_level.upper())

        _is_initialized = True

    return logging.getLogger(PACKAGE_LOGGER_NAME)<|MERGE_RESOLUTION|>--- conflicted
+++ resolved
@@ -1,6 +1,5 @@
 import os
 
-<<<<<<< HEAD
 try:
     from opentelemetry._logs import set_logger_provider
 
@@ -17,22 +16,9 @@
 except ImportError:
     _opentelemetry_enabled = False
 
-=======
-from opentelemetry._logs import set_logger_provider
-
-if os.environ.get("OTEL_EXPORTER_OTLP_PROTOCOL") == "grpc":
-    from opentelemetry.exporter.otlp.proto.grpc._log_exporter import OTLPLogExporter
-else:
-    from opentelemetry.exporter.otlp.proto.http._log_exporter import OTLPLogExporter  # type: ignore
-
 import logging
 import tempfile
 
-from opentelemetry.sdk._logs import LoggerProvider, LoggingHandler
-from opentelemetry.sdk._logs.export import BatchLogRecordProcessor
-from opentelemetry.sdk.resources import Resource
-
->>>>>>> 7ab5da64
 from buttercup.common.telemetry import crs_instance_id, service_instance_id
 
 _is_initialized = False
@@ -67,21 +53,6 @@
                 root.removeHandler(handler)
 
         # Create resource with service and environment information
-<<<<<<< HEAD
-=======
-        resource = Resource.create(
-            attributes={
-                "service.name": application_name,
-                "service.instance.id": service_instance_id,
-                "crs.instance.id": crs_instance_id,
-            },
-        )
-
-        # Initialize the LoggerProvider with the created resource.
-        logger_provider = LoggerProvider(resource=resource)
-
-        # Configure the span exporter and processor based on whether the endpoint is effectively set.
->>>>>>> 7ab5da64
         otlp_handler = None
         if _opentelemetry_enabled:
             resource = Resource.create(
