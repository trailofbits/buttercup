--- conflicted
+++ resolved
@@ -22,6 +22,7 @@
 **Note:** Buttercup works best with access to models from OpenAI **and** Anthropic, but can be run with at least one API key from one third-party provider (support for Gemini coming soon).
 
 ### Supported Systems
+
 - **Linux x86_64** (fully supported)
 - **ARM64** (partial support for upstream Google OSS-Fuzz projects)
 
@@ -34,7 +35,7 @@
 sudo apt-get update
 sudo apt-get install -y make curl git
 
-# RHEL/CentOS/Fedora  
+# RHEL/CentOS/Fedora
 sudo yum install -y make curl git
 # or
 sudo dnf install -y make curl git
@@ -84,12 +85,11 @@
 
 When a deployment is successful, you should see all pods in "Running" or "Completed" status.
 
-
 5. Send Buttercup a simple task
 
-**Note:** When tasked, Buttercup will start consuming third-party AI resources. 
+**Note:** When tasked, Buttercup will start consuming third-party AI resources.
 
-This command will make Buttercup pull down an example repo [example-libpng](https://github.com/tob-challenges/example-libpng) with a known vulnerability. Buttercup will start fuzzing it to find and patch vulnerabilities. 
+This command will make Buttercup pull down an example repo [example-libpng](https://github.com/tob-challenges/example-libpng) with a known vulnerability. Buttercup will start fuzzing it to find and patch vulnerabilities.
 
 ```bash
 make send-libpng-task
@@ -107,7 +107,6 @@
 
 In the GUI you can monitor active tasks and see when Buttercup finds bugs and generates patches for them.
 
-
 7. Stop Buttercup
 
 **Note:** This is an important step to ensure Buttercup shuts down and stops consuming third-party AI resources.
@@ -116,109 +115,17 @@
 make undeploy
 ```
 
-<<<<<<< HEAD
-**Alternative manual command:**
+## Accessing Logs
 
-```bash
-cd deployment && make down
-```
-
-## Development Workflow
-
-### Using Makefile Shortcuts
-
-The **Buttercup CRS** project includes a Makefile with convenient shortcuts for common tasks:
-
-```bash
-# View all available commands
-make help
-
-# Setup
-make setup-local          # Automated local development setup
-make setup-azure          # Automated production AKS setup
-make validate             # Validate current setup and configuration
-
-# Deployment
-make deploy               # Deploy to current environment (local or azure)
-make deploy-local         # Deploy to local Minikube environment
-make deploy-azure         # Deploy to production AKS environment
-
-# Status
-make status               # Check the status of the deployment
-
-# Testing
-make send-integration-task     # Run integration test task
-make send-libpng-task          # Run libpng test task
-
-# Development
-make lint                 # Lint all Python code
-make lint-component COMPONENT=orchestrator  # Lint specific component
-
-# Cleanup
-make undeploy             # Remove deployment and clean up resources
-make clean-local          # Delete Minikube cluster and remove local config
-```
-
-### Running Tests
-
-```bash
-# Lint all Python code
-make lint
-
-# Lint specific component
-make lint-component COMPONENT=orchestrator
-```
-
-**Alternative manual commands:**
-
-```bash
-# Lint Python code
-make lint
-
-# Run specific component tests
-make lint-component COMPONENT=orchestrator
-
-# Test manually
-./orchestrator/scripts/task_upstream_libpng.sh
-./orchestrator/scripts/challenge.py
-```
-
-### Viewing the CRS results and logs
-
-You can monitor the results provided by the CRS with the WebUI:
-
-```bash
-make web-ui
-```
-
-Also, if you have deployed the local SigNoz (`DEPLOY_SIGNOZ` variable in `env`),
+To view system logs and telemetry you can use Langfuse or SigNoz if you configured them during setup.
+If you have deployed the local SigNoz (`DEPLOY_SIGNOZ=true` in `deployment/env`),
 you can track the logs and traces there with:
 
 ```bash
 make signoz-ui
 ```
 
-### Kubernetes Development
-
-```bash
-# Port forward for local access
-kubectl port-forward -n crs service/buttercup-competition-api 31323:1323
-
-# View logs
-kubectl logs -n crs -l app=scheduler --tail=-1 --prefix
-
-# Debug pods
-kubectl exec -it -n crs <pod-name> -- /bin/bash
-```
-
-## Troubleshooting
-
-### Common Issues
-=======
-## Accessing Logs
->>>>>>> 35ce4034
-
-To view system logs and telemetry you can use Langfuse or SigNoz if you configured them during setup. Otherwise you can access logs via `kubectl` commands:
+Otherwise you can access logs via `kubectl` commands:
 
 ```bash
 # View all pods
