--- conflicted
+++ resolved
@@ -12,18 +12,16 @@
 
 jobs:
   claude-review:
-<<<<<<< HEAD
-    # Optional: Filter by PR author
-    # if: |
-    #   github.event.pull_request.user.login == 'external-contributor' ||
-    #   github.event.pull_request.user.login == 'new-developer' ||
-    #   github.event.pull_request.author_association == 'FIRST_TIME_CONTRIBUTOR'
-
-=======
     # Only run when PR has the 'claude-review' label
     if: contains(github.event.pull_request.labels.*.name, 'claude-review')
     
->>>>>>> 2cd76b30
+    # Optional: Filter by PR author
+    # if: |
+    #   contains(github.event.pull_request.labels.*.name, 'claude-review') && (
+    #   github.event.pull_request.user.login == 'external-contributor' ||
+    #   github.event.pull_request.user.login == 'new-developer' ||
+    #   github.event.pull_request.author_association == 'FIRST_TIME_CONTRIBUTOR')
+
     runs-on: ubuntu-latest
     permissions:
       contents: read
