#!/bin/bash

# Common functions and variables for Buttercup CRS setup scripts
# This script should be sourced by other setup scripts

# Colors for output
RED='\033[0;31m'
GREEN='\033[0;32m'
YELLOW='\033[1;33m'
BLUE='\033[0;34m'
NC='\033[0m' # No Color

# Function to print colored output
print_status() {
    echo -e "${BLUE}[INFO]${NC} $1"
}

print_success() {
    echo -e "${GREEN}[SUCCESS]${NC} $1"
}

print_warning() {
    echo -e "${YELLOW}[WARNING]${NC} $1"
}

print_error() {
    echo -e "${RED}[ERROR]${NC} $1"
}

print_linebreak() {
    echo "----------------------"
}

# Function to check if command exists
command_exists() {
    command -v "$1" >/dev/null 2>&1
}

# Function to check if running as root
check_not_root() {
    if [[ $EUID -eq 0 ]]; then
        print_error "This script should not be run as root"
        exit 1
    fi
}

# Portable sed in-place editing function
# Usage: portable_sed "pattern" "file"
portable_sed() {
    local pattern="$1"
    local file="$2"

    if [[ "$OSTYPE" == "darwin"* ]]; then
        # macOS requires empty string after -i
        sed -i '' "$pattern" "$file"
    else
        # Linux doesn't accept backup extension
        sed -i "$pattern" "$file"
    fi
}

# Function to install Docker
install_docker() {
    print_status "Installing Docker..."
    if ! command_exists docker; then
        curl -fsSL https://get.docker.com | sh
        print_status "Adding user to Docker group (sudo required)..."
        sudo usermod -aG docker $USER
        print_success "Docker installed successfully"
        print_warning "You need to log out and back in for Docker group changes to take effect"
    else
        print_success "Docker is already installed"
    fi
}

# Function to install kubectl
install_kubectl() {
    print_status "Installing kubectl..."
    if ! command_exists kubectl; then
        curl -LO "https://dl.k8s.io/release/$(curl -L -s https://dl.k8s.io/release/stable.txt)/bin/linux/amd64/kubectl"
        sudo install -o root -g root -m 0755 kubectl /usr/local/bin/kubectl
        rm kubectl
        print_success "kubectl installed successfully"
    else
        print_success "kubectl is already installed"
    fi
}

# Function to install Helm
install_helm() {
    print_status "Installing Helm..."
    if ! command_exists helm; then
        curl -fsSL -o get_helm.sh https://raw.githubusercontent.com/helm/helm/main/scripts/get-helm-3
        chmod 700 get_helm.sh
        ./get_helm.sh
        rm get_helm.sh
        print_success "Helm installed successfully"
    else
        print_success "Helm is already installed"
    fi
}

# Function to install Minikube
install_minikube() {
    print_status "Installing Minikube..."
    if ! command_exists minikube; then
        curl -LO https://github.com/kubernetes/minikube/releases/latest/download/minikube-linux-amd64
        sudo install minikube-linux-amd64 /usr/local/bin/minikube
        rm minikube-linux-amd64
        print_success "Minikube installed successfully"
    else
        print_success "Minikube is already installed"
    fi
}

# Function to install Git LFS
install_git_lfs() {
    print_status "Installing Git LFS..."
    if ! command_exists git-lfs; then
        sudo apt-get update
        sudo apt-get install -y git-lfs
        git lfs install
        print_success "Git LFS installed successfully"
    else
        print_success "Git LFS is already installed"
    fi
}


# Function to check Docker
check_docker() {
    print_status "Checking Docker..."
    if command_exists docker; then
        if docker info >/dev/null 2>&1; then
            print_success "Docker is running"
        else
            print_error "Docker is installed but not running"
            return 1
        fi
    else
        print_error "Docker is not installed"
        return 1
    fi
}

# Function to check kubectl
check_kubectl() {
    print_status "Checking kubectl..."
    if command_exists kubectl; then
        print_success "kubectl is installed"
    else
        print_error "kubectl is not installed"
        return 1
    fi
}

# Function to check Helm
check_helm() {
    print_status "Checking Helm..."
    if command_exists helm; then
        print_success "Helm is installed"
    else
        print_error "Helm is not installed"
        return 1
    fi
}

# Function to check Minikube
check_minikube() {
    print_status "Checking Minikube..."
    if command_exists minikube; then
        if minikube status >/dev/null 2>&1; then
            print_success "Minikube is running"
        else
            print_warning "Minikube is installed but not running"
        fi
    else
        print_warning "Minikube is not installed (only needed for local development)"
    fi
}

# Function to check Azure CLI
check_azure_cli() {
    print_status "Checking Azure CLI..."
    if command_exists az; then
        if az account show >/dev/null 2>&1; then
            local subscription=$(az account show --query name -o tsv)
            print_success "Azure CLI is logged in (subscription: $subscription)"
        else
            print_warning "Azure CLI is installed but not logged in"
        fi
    else
        print_warning "Azure CLI is not installed (only needed for AKS deployment)"
    fi
}

# Function to check Terraform
check_terraform() {
    print_status "Checking Terraform..."
    if command_exists terraform; then
        print_success "Terraform is installed"
    else
        print_warning "Terraform is not installed (only needed for AKS deployment)"
    fi
}


# Function to setup configuration file
setup_config_file() {
    local overwrite_existing=${1:-false}
    
    print_status "Setting up configuration..."
    
    if [ ! -f "deployment/env" ]; then
        cp deployment/env.template deployment/env
        print_success "Configuration file created from template"
    else
        print_warning "Configuration file already exists"
        if [ "$overwrite_existing" = "true" ]; then
            read -p "Do you want to overwrite it? (y/n): " -n 1 -r
            echo
            if [[ $REPLY =~ ^[Yy]$ ]]; then
                cp deployment/env.template deployment/env
                print_success "Configuration file overwritten"
            fi
        fi
    fi
}

# Function to configure LangFuse
configure_langfuse() {
    print_linebreak
    print_status "Configuring LangFuse (optional monitoring)..."
    
    # Source the env file to check current values
    if [ -f "deployment/env" ]; then
        source deployment/env
    fi
    
    print_status "LangFuse: Optional LLM monitoring and observability platform."
    print_status "Tracks AI model usage, costs, and performance metrics for debugging and optimization."
    
    # Use a meaningful current value for the check
    local current_langfuse_config=""
    if [ "$LANGFUSE_ENABLED" = "true" ] && [ -n "$LANGFUSE_HOST" ] && [ -n "$LANGFUSE_PUBLIC_KEY" ]; then
        current_langfuse_config="$LANGFUSE_HOST"
    fi
    
    configure_service "LANGFUSE" "LangFuse configuration" "$current_langfuse_config" "" false "configure_langfuse_wrapper"
}

# Helper function to prompt for value update if already configured
prompt_for_update() {
    local var_name="$1"
    local display_name="$2"
    local current_value="$3"
    local default_value="$4"
    local is_secret="${5:-false}"
    
    if [ -n "$current_value" ] && [ "$current_value" != "$default_value" ]; then
        echo -n "$display_name is already configured. Set a new value? (y/N): "
        read -r response
        if [[ "$response" =~ ^[Yy]$ ]]; then
            return 0  # Proceed with update
        else
            print_status "Keeping existing $display_name"
            return 1  # Skip update
        fi
    fi
    return 0  # Not configured, proceed with setup
}

# Helper function to read and set a configuration value
read_and_set_config() {
    local var_name="$1"
    local display_name="$2"
    local prompt_text="$3"
    local is_secret="${4:-false}"
    local value
    
    if [ "$is_secret" = true ]; then
        read -s -p "$prompt_text" value
        echo
    else
        read -p "$prompt_text" value
    fi
    
    # Only update if value is not empty
    if [ -n "$value" ]; then
        portable_sed "s|.*export $var_name=.*|export $var_name=\"$value\"|" deployment/env
    fi
    return 0
}

# Helper function for GHCR configuration
configure_ghcr_optional() {
    read -p "Enter your GitHub username (press Enter to skip): " ghcr_username
    if [ -n "$ghcr_username" ]; then
        read -s -p "Enter your GitHub Personal Access Token (PAT): " ghcr_pat
        echo
        
<<<<<<< HEAD
        # Compute GHCR_AUTH - handle macOS/Linux base64 differences
        if [[ "$OSTYPE" == "darwin"* ]]; then
            ghcr_auth=$(echo -n "$ghcr_username:$ghcr_pat" | base64)
        else
            ghcr_auth=$(echo -n "$ghcr_username:$ghcr_pat" | base64 --wrap=0)
        fi
        sed -i "s|.*export GHCR_AUTH=.*|export GHCR_AUTH=\"$ghcr_auth\"|" deployment/env
=======
        # Compute GHCR_AUTH
        ghcr_auth=$(echo -n "$ghcr_username:$ghcr_pat" | base64 --wrap=0)
        portable_sed "s|.*export GHCR_AUTH=.*|export GHCR_AUTH=\"$ghcr_auth\"|" deployment/env
>>>>>>> c9d49f76
        return 0
    else
        # Clear GHCR_AUTH if skipped
        portable_sed "s|.*export GHCR_AUTH=.*|export GHCR_AUTH=\"\"|" deployment/env
        return 1
    fi
}

# Helper function for Docker Hub configuration
configure_docker_hub() {
    read -p "Enter your Docker Hub username (optional, press Enter to skip): " docker_username
    if [ -n "$docker_username" ]; then
        read -s -p "Enter your Docker Hub Personal Access Token: " docker_pat
        echo
        
        # Set Docker credentials (handles both commented and uncommented lines)
        portable_sed "s|.*export DOCKER_USERNAME=.*|export DOCKER_USERNAME=\"$docker_username\"|" deployment/env
        portable_sed "s|.*export DOCKER_PAT=.*|export DOCKER_PAT=\"$docker_pat\"|" deployment/env
        return 0
    fi
    return 1
}

# Unified helper function to configure any service
configure_service() {
    local var_name="$1"
    local display_name="$2"
    local current_value="$3"
    local default_value="$4"
    local is_required="${5:-false}"
    local config_function="$6"
    
    # Check if already configured and user wants to keep it
    if ! prompt_for_update "$var_name" "$display_name" "$current_value" "$default_value"; then
        return 0  # User chose to keep existing value, exit early
    fi
    
    # At this point, we need to configure (either new or updating existing)
    if [ "$is_required" = true ]; then
        # Required - always prompt (no skip option)
        if [ -n "$config_function" ]; then
            $config_function
            print_success "$display_name configured"
        fi
    else
        # Optional - prompt with skip option
        if [ -n "$config_function" ]; then
            if $config_function; then
                print_success "$display_name configured"
            else
                print_status "$display_name disabled"
            fi
        else
            # No config function provided - use simple API key configuration
            if configure_simple_api_key "$var_name" "Enter your $display_name (press Enter to skip): "; then
                print_success "$display_name configured"
            else
                print_status "$display_name disabled"
            fi
        fi
    fi
}

# Helper function for simple API key configuration
configure_simple_api_key() {
    local var_name="$1"
    local prompt_text="$2"
    local is_secret="${3:-true}"
    local value
    
    if [ "$is_secret" = true ]; then
        read -s -p "$prompt_text" value
        echo
    else
        read -p "$prompt_text" value
    fi
    
    if [ -n "$value" ]; then
        portable_sed "s|.*export $var_name=.*|export $var_name=\"$value\"|" deployment/env
        return 0
    else
        # Clear the key if skipped (set to empty string)
        portable_sed "s|.*export $var_name=.*|export $var_name=\"\"|" deployment/env
        return 1
    fi
}


# Wrapper functions for specific configurations

configure_docker_hub_optional() {
    read -p "Enter your Docker Hub username (press Enter to skip): " docker_username
    if [ -n "$docker_username" ]; then
        read -s -p "Enter your Docker Hub Personal Access Token: " docker_pat
        echo
        
        # Set Docker credentials
        portable_sed "s|.*export DOCKER_USERNAME=.*|export DOCKER_USERNAME=\"$docker_username\"|" deployment/env
        portable_sed "s|.*export DOCKER_PAT=.*|export DOCKER_PAT=\"$docker_pat\"|" deployment/env
        return 0
    else
        # Clear Docker credentials if skipped
        portable_sed "s|.*export DOCKER_USERNAME=.*|export DOCKER_USERNAME=\"\"|" deployment/env
        portable_sed "s|.*export DOCKER_PAT=.*|export DOCKER_PAT=\"\"|" deployment/env
        return 1
    fi
}

configure_otel_wrapper() {
    read -p "Enter OTEL endpoint URL (press Enter to skip): " otel_endpoint
    if [ -n "$otel_endpoint" ]; then
        read -p "Enter OTEL protocol (http/grpc): " otel_protocol
        read -s -p "Enter OTEL token (optional, press Enter to skip): " otel_token
        echo
        
        # Update the env file
        portable_sed "s|.*export OTEL_ENDPOINT=.*|export OTEL_ENDPOINT=\"$otel_endpoint\"|" deployment/env
        portable_sed "s|.*export OTEL_PROTOCOL=.*|export OTEL_PROTOCOL=\"$otel_protocol\"|" deployment/env
        
        if [ -n "$otel_token" ]; then
            portable_sed "s|.*export OTEL_TOKEN=.*|export OTEL_TOKEN=\"$otel_token\"|" deployment/env
        fi
        return 0
    else
        # Disable OTEL
        portable_sed "s|.*export OTEL_ENDPOINT=.*|# export OTEL_ENDPOINT=\"\"|" deployment/env
        portable_sed "s|.*export OTEL_PROTOCOL=.*|# export OTEL_PROTOCOL=\"http\"|" deployment/env
        portable_sed "s|.*export OTEL_TOKEN=.*|# export OTEL_TOKEN=\"\"|" deployment/env
        return 1
    fi
}

configure_langfuse_wrapper() {
    read -p "Enter LangFuse host URL (press Enter to skip): " langfuse_host
    if [ -n "$langfuse_host" ]; then
        read -p "Enter LangFuse public key: " langfuse_public_key
        read -s -p "Enter LangFuse secret key: " langfuse_secret_key
        echo
        
        # Update the env file
        portable_sed "s|.*export LANGFUSE_ENABLED=.*|export LANGFUSE_ENABLED=true|" deployment/env
        portable_sed "s|.*export LANGFUSE_HOST=.*|export LANGFUSE_HOST=\"$langfuse_host\"|" deployment/env
        portable_sed "s|.*export LANGFUSE_PUBLIC_KEY=.*|export LANGFUSE_PUBLIC_KEY=\"$langfuse_public_key\"|" deployment/env
        portable_sed "s|.*export LANGFUSE_SECRET_KEY=.*|export LANGFUSE_SECRET_KEY=\"$langfuse_secret_key\"|" deployment/env
        return 0
    else
        # Disable and clear LangFuse configuration
        portable_sed "s|.*export LANGFUSE_ENABLED=.*|export LANGFUSE_ENABLED=false|" deployment/env
        portable_sed "s|.*export LANGFUSE_HOST=.*|export LANGFUSE_HOST=\"\"|" deployment/env
        portable_sed "s|.*export LANGFUSE_PUBLIC_KEY=.*|export LANGFUSE_PUBLIC_KEY=\"\"|" deployment/env
        portable_sed "s|.*export LANGFUSE_SECRET_KEY=.*|export LANGFUSE_SECRET_KEY=\"\"|" deployment/env
        return 1
    fi
}

# Function to configure required API keys for local development
configure_local_api_keys() {
    print_status "Configuring required API keys for local development..."
    
    # Source the env file to check current values
    if [ -f "deployment/env" ]; then
        source deployment/env
    fi
    
    # OpenAI API Key (Optional)
    print_linebreak
    print_status "OpenAI API Key (Optional): Powers AI-driven vulnerability analysis and patch generation."
    print_status "The patcher component performs best with OpenAI models (GPT-4o/GPT-4o-mini)."
    configure_service "OPENAI_API_KEY" "OpenAI API key" "$OPENAI_API_KEY" "<your-openai-api-key>" false
    
    # Anthropic API Key (Optional)
    print_linebreak
    print_status "Anthropic API Key (Optional): Powers AI-driven fuzzing seed generation."
    print_status "The seed generation component performs best with Anthropic models (Claude 3.5/4 Sonnet)."
    configure_service "ANTHROPIC_API_KEY" "Anthropic API key" "$ANTHROPIC_API_KEY" "<your-anthropic-api-key>" false
    
    # GitHub Personal Access Token (Optional)
    print_linebreak
    print_status "GitHub Personal Access Token (Optional): Access to private GitHub resources."
    print_status "Only needed if Buttercup will access private repositories or packages."
    configure_service "GHCR_AUTH" "GitHub authentication" "$GHCR_AUTH" "<your-ghcr-base64-auth>" false "configure_ghcr_optional"
    
    # Docker Hub credentials (optional)
    print_linebreak
    print_status "Docker Hub Credentials (Optional): Gives higher rate limits when pulling public base images."
    print_status "Recommended for reliable builds, but not strictly required for operation."
    configure_service "DOCKER_USERNAME" "Docker Hub credentials" "$DOCKER_USERNAME" "<your-docker-username>" false "configure_docker_hub_optional"
    
    # Validate that at least one LLM API key is configured
    if [ -f "deployment/env" ]; then
        source deployment/env
    fi
    
    if [ -z "$OPENAI_API_KEY" ] || [ "$OPENAI_API_KEY" = "<your-openai-api-key>" ]; then
        openai_configured=false
    else
        openai_configured=true
    fi
    
    if [ -z "$ANTHROPIC_API_KEY" ] || [ "$ANTHROPIC_API_KEY" = "<your-anthropic-api-key>" ]; then
        anthropic_configured=false
    else
        anthropic_configured=true
    fi
    
    if [ "$openai_configured" = false ] && [ "$anthropic_configured" = false ]; then
        print_error "At least one LLM API key (OpenAI or Anthropic) must be configured."
        print_error "Rerun the setup and set at least one LLM API key."
        return 1
    fi
    
    print_success "API keys configured successfully"
}



# Function to configure OTEL telemetry
configure_otel() {
    print_linebreak
    print_status "Configuring OpenTelemetry telemetry (optional)..."
    
    # Source the env file to check current values
    if [ -f "deployment/env" ]; then
        source deployment/env
    fi
    
    print_status "OpenTelemetry: Optional distributed tracing and metrics collection."
    print_status "Provides detailed performance monitoring and system observability for debugging."
    
    configure_service "OTEL" "OpenTelemetry configuration" "$OTEL_ENDPOINT" "<your-otel-endpoint>" false "configure_otel_wrapper"
}

# Function to check configuration file
check_config() {
    print_status "Checking configuration file..."
    if [ ! -f "deployment/env" ]; then
        print_error "Configuration file deployment/env does not exist"
        print_status "Run: cp deployment/env.template deployment/env"
        return 1
    fi
    
    print_success "Configuration file exists"
    
    # Source the env file to check variables
    source deployment/env
    
    # Check cluster type
    if [ -n "$CLUSTER_TYPE" ]; then
        print_success "CLUSTER_TYPE is set to: $CLUSTER_TYPE"
    else
        print_error "CLUSTER_TYPE is not set"
        return 1
    fi
    
    # Check template
    if [ -n "$BUTTERCUP_K8S_VALUES_TEMPLATE" ]; then
        print_success "BUTTERCUP_K8S_VALUES_TEMPLATE is set to: $BUTTERCUP_K8S_VALUES_TEMPLATE"
    else
        print_error "BUTTERCUP_K8S_VALUES_TEMPLATE is not set"
        return 1
    fi
}

# Function to configure pod resources and replica counts
configure_pod_resources() {
    print_status "Configuring pod resources and replica counts..."
    
    # Only run resource detection for minikube deployments
    local cluster_type="${CLUSTER_TYPE:-minikube}"
    if [ "$cluster_type" != "minikube" ]; then
        print_status "Non-minikube deployment detected (${cluster_type}), using default resource values"
        return 0
    fi
    
    # Check if the resource detection script exists
    local detect_script="$SCRIPT_DIR/detect-resources.sh"
    if [ ! -f "$detect_script" ]; then
        print_warning "Resource detection script not found, using default values"
        return 0
    fi
    
    # Run the resource detection script to update deployment/env
    if [ -f "deployment/env" ]; then
        print_status "Running automatic resource detection for minikube deployment..."
        if bash "$detect_script" "deployment/env"; then
            print_success "Pod resources automatically configured based on system capabilities"
        else
            print_warning "Resource detection failed, using default values from template"
        fi
    else
        print_warning "deployment/env not found, skipping resource detection"
    fi
}

# Function to check AKS configuration
check_aks_config() {
    print_status "Checking AKS configuration..."
    
    local errors=0
    
    # Check Terraform variables
    local terraform_vars=(
        "TF_VAR_ARM_CLIENT_ID"
        "TF_VAR_ARM_CLIENT_SECRET"
        "TF_VAR_ARM_TENANT_ID"
        "TF_VAR_ARM_SUBSCRIPTION_ID"
    )
    
    for var in "${terraform_vars[@]}"; do
        if [ -z "${!var}" ] || [ "${!var}" = "<your-*>" ]; then
            print_error "Required Terraform variable $var is not set or has placeholder value"
            errors=$((errors + 1))
        fi
    done
    
    # Check API keys
    local api_vars=(
        "OPENAI_API_KEY"
        "ANTHROPIC_API_KEY"
        "GHCR_AUTH"
        "CRS_KEY_ID"
        "CRS_KEY_TOKEN"
        "COMPETITION_API_KEY_ID"
        "COMPETITION_API_KEY_TOKEN"
    )
    
    for var in "${api_vars[@]}"; do
        if [ -z "${!var}" ] || [ "${!var}" = "<your-*>" ]; then
            print_error "Required API variable $var is not set or has placeholder value"
            errors=$((errors + 1))
        fi
    done
    
    # Check Tailscale (optional but recommended)
    if [ "$TAILSCALE_ENABLED" = "true" ]; then
        local tailscale_vars=(
            "TS_CLIENT_ID"
            "TS_CLIENT_SECRET"
            "TS_OP_TAG"
        )
        
        for var in "${tailscale_vars[@]}"; do
            if [ -z "${!var}" ] || [ "${!var}" = "<your-*>" ]; then
                print_error "Tailscale variable $var is not set or has placeholder value"
                errors=$((errors + 1))
            fi
        done
    fi
    
    # Check optional LangFuse configuration
    if [ "$LANGFUSE_ENABLED" = "true" ]; then
        local langfuse_vars=(
            "LANGFUSE_HOST"
            "LANGFUSE_PUBLIC_KEY"
            "LANGFUSE_SECRET_KEY"
        )
        
        for var in "${langfuse_vars[@]}"; do
            if [ -z "${!var}" ] || [ "${!var}" = "<your-*>" ]; then
                print_error "LangFuse variable $var is not set or has placeholder value"
                errors=$((errors + 1))
            fi
        done
    fi
    
    # Check optional OTEL configuration
    if [ -n "$OTEL_ENDPOINT" ] && [ "$OTEL_ENDPOINT" != "" ]; then
        if [ -z "$OTEL_PROTOCOL" ] || [ "$OTEL_PROTOCOL" = "<your-*>" ]; then
            print_error "OTEL_PROTOCOL is not set when OTEL_ENDPOINT is configured"
            errors=$((errors + 1))
        fi
    fi
    
    if [ $errors -eq 0 ]; then
        print_success "AKS configuration is valid"
    else
        print_error "AKS configuration has $errors error(s)"
        return $errors
    fi
}<|MERGE_RESOLUTION|>--- conflicted
+++ resolved
@@ -299,19 +299,9 @@
         read -s -p "Enter your GitHub Personal Access Token (PAT): " ghcr_pat
         echo
         
-<<<<<<< HEAD
-        # Compute GHCR_AUTH - handle macOS/Linux base64 differences
-        if [[ "$OSTYPE" == "darwin"* ]]; then
-            ghcr_auth=$(echo -n "$ghcr_username:$ghcr_pat" | base64)
-        else
-            ghcr_auth=$(echo -n "$ghcr_username:$ghcr_pat" | base64 --wrap=0)
-        fi
-        sed -i "s|.*export GHCR_AUTH=.*|export GHCR_AUTH=\"$ghcr_auth\"|" deployment/env
-=======
         # Compute GHCR_AUTH
         ghcr_auth=$(echo -n "$ghcr_username:$ghcr_pat" | base64 --wrap=0)
         portable_sed "s|.*export GHCR_AUTH=.*|export GHCR_AUTH=\"$ghcr_auth\"|" deployment/env
->>>>>>> c9d49f76
         return 0
     else
         # Clear GHCR_AUTH if skipped
