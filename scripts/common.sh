#!/bin/bash

# Common functions and variables for Buttercup CRS setup scripts
# This script should be sourced by other setup scripts

# Colors for output
RED='\033[0;31m'
GREEN='\033[0;32m'
YELLOW='\033[1;33m'
BLUE='\033[0;34m'
NC='\033[0m' # No Color

# Function to print colored output
print_status() {
    echo -e "${BLUE}[INFO]${NC} $1"
}

print_success() {
    echo -e "${GREEN}[SUCCESS]${NC} $1"
}

print_warning() {
    echo -e "${YELLOW}[WARNING]${NC} $1"
}

print_error() {
    echo -e "${RED}[ERROR]${NC} $1"
}

# Function to check if command exists
command_exists() {
    command -v "$1" >/dev/null 2>&1
}

# Function to check if running as root
check_not_root() {
    if [[ $EUID -eq 0 ]]; then
        print_error "This script should not be run as root"
        exit 1
    fi
}

# Function to install Docker
install_docker() {
    print_status "Installing Docker..."
    if ! command_exists docker; then
        curl -fsSL https://get.docker.com | sh
        print_status "Adding user to Docker group (sudo required)..."
        sudo usermod -aG docker $USER
        print_success "Docker installed successfully"
        print_warning "You need to log out and back in for Docker group changes to take effect"
    else
        print_success "Docker is already installed"
    fi
}

# Function to install kubectl
install_kubectl() {
    print_status "Installing kubectl..."
    if ! command_exists kubectl; then
        curl -LO "https://dl.k8s.io/release/$(curl -L -s https://dl.k8s.io/release/stable.txt)/bin/linux/amd64/kubectl"
        sudo install -o root -g root -m 0755 kubectl /usr/local/bin/kubectl
        rm kubectl
        print_success "kubectl installed successfully"
    else
        print_success "kubectl is already installed"
    fi
}

# Function to install Helm
install_helm() {
    print_status "Installing Helm..."
    if ! command_exists helm; then
        curl -fsSL -o get_helm.sh https://raw.githubusercontent.com/helm/helm/main/scripts/get-helm-3
        chmod 700 get_helm.sh
        ./get_helm.sh
        rm get_helm.sh
        print_success "Helm installed successfully"
    else
        print_success "Helm is already installed"
    fi
}

# Function to install Minikube
install_minikube() {
    print_status "Installing Minikube..."
    if ! command_exists minikube; then
        curl -LO https://github.com/kubernetes/minikube/releases/latest/download/minikube-linux-amd64
        sudo install minikube-linux-amd64 /usr/local/bin/minikube
        rm minikube-linux-amd64
        print_success "Minikube installed successfully"
    else
        print_success "Minikube is already installed"
    fi
}

# Function to install Git LFS
install_git_lfs() {
    print_status "Installing Git LFS..."
    if ! command_exists git-lfs; then
        sudo apt-get update
        sudo apt-get install -y git-lfs
        git lfs install
        print_success "Git LFS installed successfully"
    else
        print_success "Git LFS is already installed"
    fi
}

# Function to install Just
install_just() {
    print_status "Installing Just..."
    if ! command_exists just; then
        if command_exists curl; then
            # Install using the official installer
            curl --proto '=https' --tlsv1.2 -sSf https://just.systems/install.sh | bash
        elif command_exists apt-get; then
            sudo apt-get update
            sudo apt-get install -y just
        elif command_exists yum; then
            sudo yum install -y just
        elif command_exists brew; then
            brew install just
        else
            print_error "Could not install Just. Please install it manually."
            return 1
        fi
        print_success "Just installed successfully"
    else
        print_success "Just is already installed"
    fi
}

# Function to check Docker
check_docker() {
    print_status "Checking Docker..."
    if command_exists docker; then
        if docker info >/dev/null 2>&1; then
            print_success "Docker is running"
        else
            print_error "Docker is installed but not running"
            return 1
        fi
    else
        print_error "Docker is not installed"
        return 1
    fi
}

# Function to check kubectl
check_kubectl() {
    print_status "Checking kubectl..."
    if command_exists kubectl; then
        print_success "kubectl is installed"
    else
        print_error "kubectl is not installed"
        return 1
    fi
}

# Function to check Helm
check_helm() {
    print_status "Checking Helm..."
    if command_exists helm; then
        print_success "Helm is installed"
    else
        print_error "Helm is not installed"
        return 1
    fi
}

# Function to check Minikube
check_minikube() {
    print_status "Checking Minikube..."
    if command_exists minikube; then
        if minikube status >/dev/null 2>&1; then
            print_success "Minikube is running"
        else
            print_warning "Minikube is installed but not running"
        fi
    else
        print_warning "Minikube is not installed (only needed for local development)"
    fi
}

# Function to check Azure CLI
check_azure_cli() {
    print_status "Checking Azure CLI..."
    if command_exists az; then
        if az account show >/dev/null 2>&1; then
            local subscription=$(az account show --query name -o tsv)
            print_success "Azure CLI is logged in (subscription: $subscription)"
        else
            print_warning "Azure CLI is installed but not logged in"
        fi
    else
        print_warning "Azure CLI is not installed (only needed for AKS deployment)"
    fi
}

# Function to check Terraform
check_terraform() {
    print_status "Checking Terraform..."
    if command_exists terraform; then
        print_success "Terraform is installed"
    else
        print_warning "Terraform is not installed (only needed for AKS deployment)"
    fi
}

# Function to check Just
check_just() {
    print_status "Checking Just..."
    if command_exists just; then
        print_success "Just is installed"
    else
        print_error "Just is not installed"
        return 1
    fi
}

# Function to setup configuration file
setup_config_file() {
    local overwrite_existing=${1:-false}
    
    print_status "Setting up configuration..."
    
    if [ ! -f "deployment/env" ]; then
        cp deployment/env.template deployment/env
        print_success "Configuration file created from template"
    else
        print_warning "Configuration file already exists"
        if [ "$overwrite_existing" = "true" ]; then
            read -p "Do you want to overwrite it? (y/n): " -n 1 -r
            echo
            if [[ $REPLY =~ ^[Yy]$ ]]; then
                cp deployment/env.template deployment/env
                print_success "Configuration file overwritten"
            fi
        fi
    fi
}

# Function to configure LangFuse
configure_langfuse() {
    print_status "Configuring LangFuse (optional monitoring)..."
    
    # Source the env file to check current values
    if [ -f "deployment/env" ]; then
        source deployment/env
    fi
    
    echo -e "${BLUE}LangFuse: Optional LLM monitoring and observability platform.${NC}"
    echo -e "${BLUE}Tracks AI model usage, costs, and performance metrics for debugging and optimization.${NC}"
    
    # Use a meaningful current value for the check
    local current_langfuse_config=""
    if [ "$LANGFUSE_ENABLED" = "true" ] && [ -n "$LANGFUSE_HOST" ] && [ -n "$LANGFUSE_PUBLIC_KEY" ]; then
        current_langfuse_config="$LANGFUSE_HOST"
    fi
    
    configure_service "LANGFUSE" "LangFuse configuration" "$current_langfuse_config" "" false "configure_langfuse_wrapper"
}

# Helper function to prompt for value update if already configured
prompt_for_update() {
    local var_name="$1"
    local display_name="$2"
    local current_value="$3"
    local default_value="$4"
    local is_secret="${5:-false}"
    
    if [ -n "$current_value" ] && [ "$current_value" != "$default_value" ]; then
        echo -n "$display_name is already configured. Set a new value? (y/N): "
        read -r response
        if [[ "$response" =~ ^[Yy]$ ]]; then
            return 0  # Proceed with update
        else
            print_status "Keeping existing $display_name"
            return 1  # Skip update
        fi
    fi
    return 0  # Not configured, proceed with setup
}

# Helper function to read and set a configuration value
read_and_set_config() {
    local var_name="$1"
    local display_name="$2"
    local prompt_text="$3"
    local is_secret="${4:-false}"
    local value
    
    if [ "$is_secret" = true ]; then
        read -s -p "$prompt_text" value
        echo
    else
        read -p "$prompt_text" value
    fi
    
    # Only update if value is not empty
    if [ -n "$value" ]; then
        sed -i "s|.*export $var_name=.*|export $var_name=\"$value\"|" deployment/env
    fi
    return 0
}

# Helper function for GHCR configuration
configure_ghcr() {
    read -p "Enter your GitHub username (press Enter to use 'USERNAME'): " ghcr_username
    if [ -z "$ghcr_username" ]; then
        ghcr_username="USERNAME"
    fi
    read -s -p "Enter your GitHub Personal Access Token (PAT): " ghcr_pat
    echo
    
    # Compute GHCR_AUTH
    ghcr_auth=$(echo -n "$ghcr_username:$ghcr_pat" | base64)
    sed -i "s|.*export GHCR_AUTH=.*|export GHCR_AUTH=\"$ghcr_auth\"|" deployment/env
}

# Helper function for Docker Hub configuration
configure_docker_hub() {
    read -p "Enter your Docker Hub username (optional, press Enter to skip): " docker_username
    if [ -n "$docker_username" ]; then
        read -s -p "Enter your Docker Hub Personal Access Token: " docker_pat
        echo
        
        # Set Docker credentials (handles both commented and uncommented lines)
        sed -i "s|.*export DOCKER_USERNAME=.*|export DOCKER_USERNAME=\"$docker_username\"|" deployment/env
        sed -i "s|.*export DOCKER_PAT=.*|export DOCKER_PAT=\"$docker_pat\"|" deployment/env
        return 0
    fi
    return 1
}

# Unified helper function to configure any service
configure_service() {
    local var_name="$1"
    local display_name="$2"
    local current_value="$3"
    local default_value="$4"
    local is_required="${5:-false}"
    local config_function="$6"
    
    # Check if already configured and user wants to keep it
    if ! prompt_for_update "$var_name" "$display_name" "$current_value" "$default_value"; then
        return 0  # User chose to keep existing value, exit early
    fi
    
    # At this point, we need to configure (either new or updating existing)
    if [ "$is_required" = true ]; then
        # Required - always prompt (no skip option)
        if [ -n "$config_function" ]; then
            $config_function
            print_success "$display_name configured"
        fi
    else
        # Optional - prompt with skip option
        if [ -n "$config_function" ]; then
            if $config_function; then
                print_success "$display_name configured"
            else
                print_status "$display_name disabled"
            fi
        else
            # No config function provided - use simple API key configuration
            if configure_simple_api_key "$var_name" "Enter your $display_name (press Enter to skip): "; then
                print_success "$display_name configured"
            else
                print_status "$display_name disabled"
            fi
        fi
    fi
}

# Helper function for simple API key configuration
configure_simple_api_key() {
    local var_name="$1"
    local prompt_text="$2"
    local is_secret="${3:-true}"
    local value
    
    if [ "$is_secret" = true ]; then
        read -s -p "$prompt_text" value
        echo
    else
        read -p "$prompt_text" value
    fi
    
    if [ -n "$value" ]; then
        sed -i "s|.*export $var_name=.*|export $var_name=\"$value\"|" deployment/env
        return 0
    else
        # Clear the key if skipped (set to empty string)
        sed -i "s|.*export $var_name=.*|export $var_name=\"\"|" deployment/env
        return 1
    fi
}


# Wrapper functions for specific configurations

configure_docker_hub_optional() {
    read -p "Enter your Docker Hub username (press Enter to skip): " docker_username
    if [ -n "$docker_username" ]; then
        read -s -p "Enter your Docker Hub Personal Access Token: " docker_pat
        echo
        
        # Set Docker credentials
        sed -i "s|.*export DOCKER_USERNAME=.*|export DOCKER_USERNAME=\"$docker_username\"|" deployment/env
        sed -i "s|.*export DOCKER_PAT=.*|export DOCKER_PAT=\"$docker_pat\"|" deployment/env
        return 0
    else
        # Clear Docker credentials if skipped
        sed -i "s|.*export DOCKER_USERNAME=.*|export DOCKER_USERNAME=\"\"|" deployment/env
        sed -i "s|.*export DOCKER_PAT=.*|export DOCKER_PAT=\"\"|" deployment/env
        return 1
    fi
}

configure_otel_wrapper() {
    read -p "Enter OTEL endpoint URL (press Enter to skip): " otel_endpoint
    if [ -n "$otel_endpoint" ]; then
        read -p "Enter OTEL protocol (http/grpc): " otel_protocol
        read -s -p "Enter OTEL token (optional, press Enter to skip): " otel_token
        echo
        
        # Update the env file
        sed -i "s|.*export OTEL_ENDPOINT=.*|export OTEL_ENDPOINT=\"$otel_endpoint\"|" deployment/env
        sed -i "s|.*export OTEL_PROTOCOL=.*|export OTEL_PROTOCOL=\"$otel_protocol\"|" deployment/env
        
        if [ -n "$otel_token" ]; then
            sed -i "s|.*export OTEL_TOKEN=.*|export OTEL_TOKEN=\"$otel_token\"|" deployment/env
        fi
        return 0
    else
        # Disable OTEL
        sed -i "s|.*export OTEL_ENDPOINT=.*|# export OTEL_ENDPOINT=\"\"|" deployment/env
        sed -i "s|.*export OTEL_PROTOCOL=.*|# export OTEL_PROTOCOL=\"http\"|" deployment/env
        sed -i "s|.*export OTEL_TOKEN=.*|# export OTEL_TOKEN=\"\"|" deployment/env
        return 1
    fi
}

configure_langfuse_wrapper() {
    read -p "Enter LangFuse host URL (press Enter to skip): " langfuse_host
    if [ -n "$langfuse_host" ]; then
        read -p "Enter LangFuse public key: " langfuse_public_key
        read -s -p "Enter LangFuse secret key: " langfuse_secret_key
        echo
        
        # Update the env file
        sed -i "s|.*export LANGFUSE_ENABLED=.*|export LANGFUSE_ENABLED=true|" deployment/env
        sed -i "s|.*export LANGFUSE_HOST=.*|export LANGFUSE_HOST=\"$langfuse_host\"|" deployment/env
        sed -i "s|.*export LANGFUSE_PUBLIC_KEY=.*|export LANGFUSE_PUBLIC_KEY=\"$langfuse_public_key\"|" deployment/env
        sed -i "s|.*export LANGFUSE_SECRET_KEY=.*|export LANGFUSE_SECRET_KEY=\"$langfuse_secret_key\"|" deployment/env
        return 0
    else
        # Disable and clear LangFuse configuration
        sed -i "s|.*export LANGFUSE_ENABLED=.*|export LANGFUSE_ENABLED=false|" deployment/env
        sed -i "s|.*export LANGFUSE_HOST=.*|export LANGFUSE_HOST=\"\"|" deployment/env
        sed -i "s|.*export LANGFUSE_PUBLIC_KEY=.*|export LANGFUSE_PUBLIC_KEY=\"\"|" deployment/env
        sed -i "s|.*export LANGFUSE_SECRET_KEY=.*|export LANGFUSE_SECRET_KEY=\"\"|" deployment/env
        return 1
    fi
}

# Function to configure required API keys for local development
configure_local_api_keys() {
    print_status "Configuring required API keys for local development..."
    
    # Source the env file to check current values
    if [ -f "deployment/env" ]; then
        source deployment/env
    fi
    
    # OpenAI API Key (Optional)
    echo -e "${BLUE}OpenAI API Key (Optional): Powers AI-driven vulnerability analysis and patch generation.${NC}"
    echo -e "${BLUE}The patcher component performs best with OpenAI models (GPT-4o/GPT-4o-mini).${NC}"
    configure_service "OPENAI_API_KEY" "OpenAI API key" "$OPENAI_API_KEY" "<your-openai-api-key>" false
    
    # Anthropic API Key (Optional)
    echo -e "${BLUE}Anthropic API Key (Optional): Powers AI-driven fuzzing seed generation.${NC}"
    echo -e "${BLUE}The seed generation component performs best with Anthropic models (Claude 3.5/4 Sonnet).${NC}"
    configure_service "ANTHROPIC_API_KEY" "Anthropic API key" "$ANTHROPIC_API_KEY" "<your-anthropic-api-key>" false
    
    # GitHub Container Registry
    echo -e "${BLUE}GitHub Container Registry: Required to pull private competition containers.${NC}"
    echo -e "${BLUE}Your GitHub PAT needs 'package:read' permissions to access ghcr.io repositories.${NC}"
    configure_service "GHCR_AUTH" "GitHub Container Registry authentication" "$GHCR_AUTH" "<your-ghcr-base64-auth>" true "configure_ghcr"
    
    # Docker Hub credentials (optional)
    echo -e "${BLUE}Docker Hub Credentials (Optional): Gives higher rate limits when pulling public base images.${NC}"
    echo -e "${BLUE}Recommended for reliable builds, but not strictly required for operation.${NC}"
    configure_service "DOCKER_USERNAME" "Docker Hub credentials" "$DOCKER_USERNAME" "<your-docker-username>" false "configure_docker_hub_optional"
    
    # Validate that at least one LLM API key is configured
    if [ -f "deployment/env" ]; then
        source deployment/env
    fi
    
    if [ -z "$OPENAI_API_KEY" ] || [ "$OPENAI_API_KEY" = "<your-openai-api-key>" ]; then
        openai_configured=false
    else
        openai_configured=true
    fi
    
<<<<<<< HEAD
    if [ -z "$ANTHROPIC_API_KEY" ] || [ "$ANTHROPIC_API_KEY" = "<your-anthropic-api-key>" ]; then
        anthropic_configured=false
    else
        anthropic_configured=true
=======
    # GitHub Container Registry
    if [ -n "$GHCR_AUTH" ] && [ "$GHCR_AUTH" != "<your-ghcr-base64-auth>" ]; then
        print_status "GitHub Personal Access Token is already configured"
    else
        print_status "Configuring Github Personal Access Token"
        # Can use a fine-grained PAT for local deployment but azure deployment requires a classic PAT
        print_status "Local deployment required permissions: read challenge repos"
        print_status "Azure deployment required permissions: read GHCR packages and challenge repos"
        read -p "Enter your GitHub username (press Enter to use 'USERNAME'): " ghcr_username
        if [ -z "$ghcr_username" ]; then
            ghcr_username="USERNAME"
        fi
        read -s -p "Enter your GitHub Personal Access Token (PAT): " ghcr_pat
        echo
        
        # Compute GHCR_AUTH
        ghcr_auth=$(echo -n "$ghcr_username:$ghcr_pat" | base64 --wrap=0)
        sed -i "s|.*export GHCR_AUTH=.*|export GHCR_AUTH=\"$ghcr_auth\"|" deployment/env
>>>>>>> 913e5104
    fi
    
    if [ "$openai_configured" = false ] && [ "$anthropic_configured" = false ]; then
        print_error "At least one LLM API key (OpenAI or Anthropic) must be configured."
        print_error "Rerun the setup and set at least one LLM API key."
        return 1
    fi
    
    print_success "API keys configured successfully"
}



# Function to configure OTEL telemetry
configure_otel() {
    print_status "Configuring OpenTelemetry telemetry (optional)..."
    
    # Source the env file to check current values
    if [ -f "deployment/env" ]; then
        source deployment/env
    fi
    
    echo -e "${BLUE}OpenTelemetry: Optional distributed tracing and metrics collection.${NC}"
    echo -e "${BLUE}Provides detailed performance monitoring and system observability for debugging.${NC}"
    
    configure_service "OTEL" "OpenTelemetry configuration" "$OTEL_ENDPOINT" "<your-otel-endpoint>" false "configure_otel_wrapper"
}

# Function to check configuration file
check_config() {
    print_status "Checking configuration file..."
    if [ ! -f "deployment/env" ]; then
        print_error "Configuration file deployment/env does not exist"
        print_status "Run: cp deployment/env.template deployment/env"
        return 1
    fi
    
    print_success "Configuration file exists"
    
    # Source the env file to check variables
    source deployment/env
    
    # Check cluster type
    if [ -n "$CLUSTER_TYPE" ]; then
        print_success "CLUSTER_TYPE is set to: $CLUSTER_TYPE"
    else
        print_error "CLUSTER_TYPE is not set"
        return 1
    fi
    
    # Check template
    if [ -n "$BUTTERCUP_K8S_VALUES_TEMPLATE" ]; then
        print_success "BUTTERCUP_K8S_VALUES_TEMPLATE is set to: $BUTTERCUP_K8S_VALUES_TEMPLATE"
    else
        print_error "BUTTERCUP_K8S_VALUES_TEMPLATE is not set"
        return 1
    fi
}

# Function to check Minikube configuration
check_minikube_config() {
    print_status "Checking Minikube configuration..."
    
    local errors=0
    
    # Check required API keys
    local required_vars=(
        "OPENAI_API_KEY"
        "ANTHROPIC_API_KEY"
        "GHCR_AUTH"
    )
    
    for var in "${required_vars[@]}"; do
        if [ -z "${!var}" ] || [ "${!var}" = "<your-*>" ]; then
            print_error "Required variable $var is not set or has placeholder value"
            errors=$((errors + 1))
        fi
    done
    
    # Check optional LangFuse configuration
    if [ "$LANGFUSE_ENABLED" = "true" ]; then
        local langfuse_vars=(
            "LANGFUSE_HOST"
            "LANGFUSE_PUBLIC_KEY"
            "LANGFUSE_SECRET_KEY"
        )
        
        for var in "${langfuse_vars[@]}"; do
            if [ -z "${!var}" ] || [ "${!var}" = "<your-*>" ]; then
                print_error "LangFuse variable $var is not set or has placeholder value"
                errors=$((errors + 1))
            fi
        done
    fi
    
    # Check optional OTEL configuration
    if [ -n "$OTEL_ENDPOINT" ] && [ "$OTEL_ENDPOINT" != "" ]; then
        if [ -z "$OTEL_PROTOCOL" ] || [ "$OTEL_PROTOCOL" = "<your-*>" ]; then
            print_error "OTEL_PROTOCOL is not set when OTEL_ENDPOINT is configured"
            errors=$((errors + 1))
        fi
    fi
    
    if [ $errors -eq 0 ]; then
        print_success "Minikube configuration is valid"
    else
        print_error "Minikube configuration has $errors error(s)"
        return $errors
    fi
}

# Function to check AKS configuration
check_aks_config() {
    print_status "Checking AKS configuration..."
    
    local errors=0
    
    # Check Terraform variables
    local terraform_vars=(
        "TF_VAR_ARM_CLIENT_ID"
        "TF_VAR_ARM_CLIENT_SECRET"
        "TF_VAR_ARM_TENANT_ID"
        "TF_VAR_ARM_SUBSCRIPTION_ID"
    )
    
    for var in "${terraform_vars[@]}"; do
        if [ -z "${!var}" ] || [ "${!var}" = "<your-*>" ]; then
            print_error "Required Terraform variable $var is not set or has placeholder value"
            errors=$((errors + 1))
        fi
    done
    
    # Check API keys
    local api_vars=(
        "OPENAI_API_KEY"
        "ANTHROPIC_API_KEY"
        "GHCR_AUTH"
        "CRS_KEY_ID"
        "CRS_KEY_TOKEN"
        "COMPETITION_API_KEY_ID"
        "COMPETITION_API_KEY_TOKEN"
    )
    
    for var in "${api_vars[@]}"; do
        if [ -z "${!var}" ] || [ "${!var}" = "<your-*>" ]; then
            print_error "Required API variable $var is not set or has placeholder value"
            errors=$((errors + 1))
        fi
    done
    
    # Check Tailscale (optional but recommended)
    if [ "$TAILSCALE_ENABLED" = "true" ]; then
        local tailscale_vars=(
            "TS_CLIENT_ID"
            "TS_CLIENT_SECRET"
            "TS_OP_TAG"
        )
        
        for var in "${tailscale_vars[@]}"; do
            if [ -z "${!var}" ] || [ "${!var}" = "<your-*>" ]; then
                print_error "Tailscale variable $var is not set or has placeholder value"
                errors=$((errors + 1))
            fi
        done
    fi
    
    # Check optional LangFuse configuration
    if [ "$LANGFUSE_ENABLED" = "true" ]; then
        local langfuse_vars=(
            "LANGFUSE_HOST"
            "LANGFUSE_PUBLIC_KEY"
            "LANGFUSE_SECRET_KEY"
        )
        
        for var in "${langfuse_vars[@]}"; do
            if [ -z "${!var}" ] || [ "${!var}" = "<your-*>" ]; then
                print_error "LangFuse variable $var is not set or has placeholder value"
                errors=$((errors + 1))
            fi
        done
    fi
    
    # Check optional OTEL configuration
    if [ -n "$OTEL_ENDPOINT" ] && [ "$OTEL_ENDPOINT" != "" ]; then
        if [ -z "$OTEL_PROTOCOL" ] || [ "$OTEL_PROTOCOL" = "<your-*>" ]; then
            print_error "OTEL_PROTOCOL is not set when OTEL_ENDPOINT is configured"
            errors=$((errors + 1))
        fi
    fi
    
    if [ $errors -eq 0 ]; then
        print_success "AKS configuration is valid"
    else
        print_error "AKS configuration has $errors error(s)"
        return $errors
    fi
}<|MERGE_RESOLUTION|>--- conflicted
+++ resolved
@@ -315,7 +315,7 @@
     echo
     
     # Compute GHCR_AUTH
-    ghcr_auth=$(echo -n "$ghcr_username:$ghcr_pat" | base64)
+    ghcr_auth=$(echo -n "$ghcr_username:$ghcr_pat" | base64 --wrap=0)
     sed -i "s|.*export GHCR_AUTH=.*|export GHCR_AUTH=\"$ghcr_auth\"|" deployment/env
 }
 
@@ -485,9 +485,10 @@
     echo -e "${BLUE}The seed generation component performs best with Anthropic models (Claude 3.5/4 Sonnet).${NC}"
     configure_service "ANTHROPIC_API_KEY" "Anthropic API key" "$ANTHROPIC_API_KEY" "<your-anthropic-api-key>" false
     
-    # GitHub Container Registry
-    echo -e "${BLUE}GitHub Container Registry: Required to pull private competition containers.${NC}"
-    echo -e "${BLUE}Your GitHub PAT needs 'package:read' permissions to access ghcr.io repositories.${NC}"
+    # GitHub Personal Access Token
+    echo -e "${BLUE}GitHub Personal Access Token: Required to pull private competition containers.${NC}"
+    echo -e "${BLUE}Local deployment required permissions: read challenge repos.${NC}"
+    echo -e "${BLUE}Azure deployment required permissions: read GHCR packages and challenge repos.${NC}"
     configure_service "GHCR_AUTH" "GitHub Container Registry authentication" "$GHCR_AUTH" "<your-ghcr-base64-auth>" true "configure_ghcr"
     
     # Docker Hub credentials (optional)
@@ -506,31 +507,10 @@
         openai_configured=true
     fi
     
-<<<<<<< HEAD
     if [ -z "$ANTHROPIC_API_KEY" ] || [ "$ANTHROPIC_API_KEY" = "<your-anthropic-api-key>" ]; then
         anthropic_configured=false
     else
         anthropic_configured=true
-=======
-    # GitHub Container Registry
-    if [ -n "$GHCR_AUTH" ] && [ "$GHCR_AUTH" != "<your-ghcr-base64-auth>" ]; then
-        print_status "GitHub Personal Access Token is already configured"
-    else
-        print_status "Configuring Github Personal Access Token"
-        # Can use a fine-grained PAT for local deployment but azure deployment requires a classic PAT
-        print_status "Local deployment required permissions: read challenge repos"
-        print_status "Azure deployment required permissions: read GHCR packages and challenge repos"
-        read -p "Enter your GitHub username (press Enter to use 'USERNAME'): " ghcr_username
-        if [ -z "$ghcr_username" ]; then
-            ghcr_username="USERNAME"
-        fi
-        read -s -p "Enter your GitHub Personal Access Token (PAT): " ghcr_pat
-        echo
-        
-        # Compute GHCR_AUTH
-        ghcr_auth=$(echo -n "$ghcr_username:$ghcr_pat" | base64 --wrap=0)
-        sed -i "s|.*export GHCR_AUTH=.*|export GHCR_AUTH=\"$ghcr_auth\"|" deployment/env
->>>>>>> 913e5104
     fi
     
     if [ "$openai_configured" = false ] && [ "$anthropic_configured" = false ]; then
